--- conflicted
+++ resolved
@@ -209,14 +209,6 @@
     random_seed: int = 0  # for reproducibility
 
     # default confidence, can override
-<<<<<<< HEAD
-    confidence: ConfidenceConfig = ConfidenceConfig(
-        # we keep frame confidences and apply aggregation manually to get full-utterance confidence
-        preserve_frame_confidence=True,
-        exclude_blank=True,
-        aggregation="mean",
-        measure_cfg=ConfidenceMeasureConfig(name="entropy", entropy_type="renyi", alpha=0.25, entropy_norm="lin",),
-=======
     confidence: ConfidenceConfig = field(
         default_factory=lambda: ConfidenceConfig(
             # we keep frame confidences and apply aggregation manually to get full-utterance confidence
@@ -225,7 +217,6 @@
             aggregation="mean",
             measure_cfg=ConfidenceMethodConfig(name="entropy", entropy_type="renyi", alpha=0.25, entropy_norm="lin",),
         )
->>>>>>> 4f947ced
     )
     temperature: float = 1.0
 
