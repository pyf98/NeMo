--- conflicted
+++ resolved
@@ -82,14 +82,8 @@
             # need this due to the way that MegatronGPTSFTModel doesn't load adapters in model initialization
             model.load_adapters(model_file, map_location="cpu")
     else:
-<<<<<<< HEAD
-        model_cfg = get_model_cfg(cfg, trainer)
-        if hasattr(cfg.model, "pretrained_audio_model"):
-            model_cfg.pretrained_audio_model = cfg.model.pretrained_audio_model
-=======
         # Load model from a local file
         model_cfg = ModularAudioGPTModel.merge_inference_cfg(cfg, trainer)
->>>>>>> 30a583ac
         model = ModularAudioGPTModel.restore_from(
             restore_path=cfg.model.restore_from_path,
             trainer=trainer,
@@ -97,22 +91,8 @@
             strict=False,
             map_location="cpu",
         )
-<<<<<<< HEAD
-        if cfg.model.peft.restore_from_path:
-            if '\\' in cfg.model.peft.restore_from_path:
-                cfg.model.peft.restore_from_path = cfg.model.peft.restore_from_path.replace('\\', '')
-            if "peft" in model_cfg and 'peft_scheme' in model_cfg.peft:
-                peft_cfg_cls = PEFT_CONFIG_MAP[model_cfg.peft.peft_scheme]
-                model.load_adapters(cfg.model.peft.restore_from_path, peft_cfg_cls(model_cfg))
-            else:
-                torch_state_dict = torch.load(cfg.model.peft.restore_from_path)['state_dict']
-                model.load_state_dict(torch_state_dict, strict=False)
-        if model_cfg.freeze_audio_encoder:
-            model = load_audio_models(cfg, model_cfg, model)
-=======
         model = ModularAudioGPTModel.load_adapters_for_inference(cfg, model_cfg, model)
         model = ModularAudioGPTModel.load_audio_encoder_for_inference(cfg, model_cfg, model)
->>>>>>> 30a583ac
 
     model.freeze()
     if cfg.get("save_as_nemo", None):
