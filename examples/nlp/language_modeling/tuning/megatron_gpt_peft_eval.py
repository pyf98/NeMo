--- conflicted
+++ resolved
@@ -117,31 +117,7 @@
     if cfg.model.peft.restore_from_path:
         model_cfg = MegatronGPTSFTModel.merge_inference_cfg(cfg.model.peft.restore_from_path, cfg)
     else:
-<<<<<<< HEAD
-        peft_model_cfg = MegatronGPTSFTModel.restore_from(
-            restore_path=cfg.model.restore_from_path, trainer=trainer, return_config=True,
-        )
-
-    # hydra interpolation does not work here as the interpolation key is lost when PTL saves hparams
-    with open_dict(peft_model_cfg):
-        # update the model config of the trained model with params we want to set at inference time.
-        peft_model_cfg.precision = cfg.trainer.precision
-        peft_model_cfg.data.test_ds = cfg.model.data.test_ds
-        peft_model_cfg.activations_checkpoint_granularity = None
-        peft_model_cfg.activations_checkpoint_method = None
-        if peft_model_cfg.get("use_flash_attention", False):
-            peft_model_cfg.use_flash_attention = cfg.model.use_flash_attention
-        if cfg.model.get("seq_len_interpolation_factor", None) is not None:
-            peft_model_cfg["seq_len_interpolation_factor"] = cfg.model.seq_len_interpolation_factor
-
-    with open_dict(cfg):
-        # update the config with the trained model config
-        # required for hydra interpolation to work inside cfg.inference
-        cfg.inference.add_BOS = peft_model_cfg.data.test_ds.add_bos
-        cfg.inference.tokens_to_generate = peft_model_cfg.data.test_ds.tokens_to_generate
-=======
         model_cfg = MegatronGPTSFTModel.merge_inference_cfg(cfg.model.restore_from_path, cfg)
->>>>>>> 4f947ced
 
     model = MegatronGPTSFTModel.restore_from(cfg.model.restore_from_path, model_cfg, trainer=trainer)
 
