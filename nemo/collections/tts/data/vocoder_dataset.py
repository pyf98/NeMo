# Copyright (c) 2023, NVIDIA CORPORATION & AFFILIATES.  All rights reserved.
#
# Licensed under the Apache License, Version 2.0 (the "License");
# you may not use this file except in compliance with the License.
# You may obtain a copy of the License at
#
#     http://www.apache.org/licenses/LICENSE-2.0
#
# Unless required by applicable law or agreed to in writing, software
# distributed under the License is distributed on an "AS IS" BASIS,
# WITHOUT WARRANTIES OR CONDITIONS OF ANY KIND, either express or implied.
# See the License for the specific language governing permissions and
# limitations under the License.

import io
import os
from dataclasses import dataclass
from pathlib import Path
from typing import Dict, List, Optional

import librosa
import soundfile as sf
import torch.utils.data
import webdataset as wd

from nemo.collections.asr.data.audio_to_text import expand_sharded_filepaths
from nemo.collections.asr.parts.preprocessing.segment import available_formats as valid_sf_formats
from nemo.collections.asr.parts.utils.manifest_utils import read_manifest
from nemo.collections.tts.parts.preprocessing.feature_processors import FeatureProcessor
from nemo.collections.tts.parts.utils.tts_dataset_utils import (
    filter_dataset_by_duration,
    get_weighted_sampler,
    load_audio,
    sample_audio,
    stack_tensors,
)
from nemo.core.classes import Dataset, IterableDataset
from nemo.utils import logging
from nemo.utils.decorators import experimental

VALID_FILE_FORMATS = ';'.join(['wav', 'mp3', 'flac'] + [fmt.lower() for fmt in valid_sf_formats.keys()])


@dataclass
class DatasetMeta:
    manifest_path: Path
    audio_dir: Path
    sample_weight: float = 1.0
    audio_tar_filepaths: Optional[List[str]] = None


@dataclass
class DatasetSample:
    dataset_name: str
    manifest_entry: dict
    audio_dir: Path


def audio_collate_fn(batch: List[dict]):
    dataset_name_list = []
    audio_filepath_list = []
    audio_list = []
    audio_len_list = []

    for example in batch:
        dataset_name_list.append(example["dataset_name"])
        audio_filepath_list.append(example["audio_filepath"])
        audio_list.append(example["audio"])
        audio_len_list.append(example["audio_len"])

    batch_audio_len = torch.IntTensor(audio_len_list)
    audio_max_len = int(batch_audio_len.max().item())

    batch_audio = stack_tensors(audio_list, max_lens=[audio_max_len])

    batch_dict = {
        "dataset_names": dataset_name_list,
        "audio_filepaths": audio_filepath_list,
        "audio": batch_audio,
        "audio_lens": batch_audio_len,
    }

    return batch_dict


def preprocess_manifest(
    dataset_name: str, dataset: DatasetMeta, min_duration: float, max_duration: float,
):
    entries = read_manifest(dataset.manifest_path)
    filtered_entries, total_hours, filtered_hours = filter_dataset_by_duration(
        entries=entries, min_duration=min_duration, max_duration=max_duration
    )

    logging.info(dataset_name)
    logging.info(f"Original # of files: {len(entries)}")
    logging.info(f"Filtered # of files: {len(filtered_entries)}")
    logging.info(f"Original duration: {total_hours:.2f} hours")
    logging.info(f"Filtered duration: {filtered_hours:.2f} hours")

    samples = []
    sample_weights = []
    for entry in filtered_entries:
        sample = DatasetSample(dataset_name=dataset_name, manifest_entry=entry, audio_dir=Path(dataset.audio_dir))
        samples.append(sample)
        sample_weights.append(dataset.sample_weight)

    return samples, sample_weights


@experimental
class VocoderDataset(Dataset):
    """
    Class for processing and loading Vocoder training examples.

    Args:
        dataset_meta: Dict of dataset names (string) to dataset metadata.
        sample_rate: Sample rate to load audio as. If the audio is stored at a different sample rate, then it will
            be resampled.
        n_samples: Optional int, if provided then n_samples samples will be randomly sampled from the full
            audio file.
        weighted_sampling_steps_per_epoch: Optional int, If provided, then data will be sampled (with replacement) based on
            the sample weights provided in the dataset metadata. If None, then sample weights will be ignored.
        feature_processors: Optional, list of feature processors to run on training examples.
        min_duration: Optional float, if provided audio files in the training manifest shorter than 'min_duration'
            will be ignored.
        max_duration: Optional float, if provided audio files in the training manifest longer than 'max_duration'
            will be ignored.
        trunc_duration: Optional int, if provided audio will be truncated to at most 'trunc_duration' seconds.
<<<<<<< HEAD
        volume_norm: Whether to apply volume normalization to loaded audio.
=======
        num_audio_retries: Number of read attempts to make when sampling audio file, to avoid training failing
            from sporadic IO errors.
>>>>>>> 8b04025c
    """

    def __init__(
        self,
        dataset_meta: Dict,
        sample_rate: int,
        n_samples: Optional[int] = None,
        weighted_sampling_steps_per_epoch: Optional[int] = None,
        feature_processors: Optional[Dict[str, FeatureProcessor]] = None,
        min_duration: Optional[float] = None,
        max_duration: Optional[float] = None,
        trunc_duration: Optional[float] = None,
<<<<<<< HEAD
        volume_norm: bool = False,
=======
        num_audio_retries: int = 5,
>>>>>>> 8b04025c
    ):
        super().__init__()

        self.sample_rate = sample_rate
        self.n_samples = n_samples
        self.trunc_duration = trunc_duration
        self.volume_norm = volume_norm
        self.weighted_sampling_steps_per_epoch = weighted_sampling_steps_per_epoch
        self.load_precomputed_mel = False

        if trunc_duration:
            self.trunc_samples = int(trunc_duration * self.sample_rate)
        else:
            self.trunc_samples = None

        if feature_processors:
            logging.info(f"Found feature processors {feature_processors.keys()}")
            self.feature_processors = list(feature_processors.values())
        else:
            self.feature_processors = []

        self.data_samples = []
        self.sample_weights = []
        for dataset_name, dataset_info in dataset_meta.items():
            dataset = DatasetMeta(**dataset_info)
            samples, weights = preprocess_manifest(
                dataset_name=dataset_name, dataset=dataset, min_duration=min_duration, max_duration=max_duration,
            )
            self.data_samples += samples
            self.sample_weights += weights

    def get_sampler(self, batch_size: int) -> Optional[torch.utils.data.Sampler]:
        if not self.weighted_sampling_steps_per_epoch:
            return None

        sampler = get_weighted_sampler(
            sample_weights=self.sample_weights, batch_size=batch_size, num_steps=self.weighted_sampling_steps_per_epoch
        )
        return sampler

<<<<<<< HEAD
    def __len__(self):
        return len(self.data_samples)
=======
    def _segment_audio(self, audio_filepath: Path) -> AudioSegment:
        # File seeking sometimes fails when reading flac files with libsndfile < 1.0.30.
        # Read audio as int32 to minimize issues, and retry read on a different segment in case of failure.
        # https://github.com/bastibe/python-soundfile/issues/274
        for _ in range(self.num_audio_retries):
            try:
                audio_segment = AudioSegment.segment_from_file(
                    audio_filepath, target_sr=self.sample_rate, n_segments=self.n_samples, dtype="int32"
                )
                return audio_segment
            except Exception:
                traceback.print_exc()
>>>>>>> 8b04025c

    def __getitem__(self, index):
        data = self.data_samples[index]

        if self.n_samples:
            audio_array, _, audio_filepath_rel = sample_audio(
                manifest_entry=data.manifest_entry,
                audio_dir=data.audio_dir,
                sample_rate=self.sample_rate,
                n_samples=self.n_samples,
                volume_norm=self.volume_norm,
            )
        else:
<<<<<<< HEAD
            audio_array, _, audio_filepath_rel = load_audio(
                manifest_entry=data.manifest_entry,
                audio_dir=data.audio_dir,
                sample_rate=self.sample_rate,
                max_duration=self.trunc_duration,
                volume_norm=self.volume_norm,
            )
        audio = torch.tensor(audio_array, dtype=torch.float32)
        audio_len = audio.shape[0]

        example = {
            "dataset_name": data.dataset_name,
            "audio_filepath": audio_filepath_rel,
            "audio": audio,
            "audio_len": audio_len,
        }

        for processor in self.feature_processors:
            processor.process(example)

        return example

    def collate_fn(self, batch):
        return audio_collate_fn(batch)


class TarredVocoderDataset(IterableDataset):
    """
    A similar Dataset to the VocoderDataset, but loads tarred audio files.

    Accepts a single comma-separated JSON manifest file (in the same style as for the VocoderDataset),
    as well as the path(s) to the tarball(s) containing the wav files. Each line of the manifest should
    contain the information for one audio file, and duration of audio.

    Valid formats for the audio_tar_filepaths argument include:
    (1) a single string that can be brace-expanded, e.g. 'path/to/audio.tar' or 'path/to/audio_{1..100}.tar.gz', or
    (2) a list of file paths that will not be brace-expanded, e.g. ['audio_1.tar', 'audio_2.tar', ...].

    See the WebDataset documentation for more information about accepted data and input formats.

    If using multiple processes the number of shards should be divisible by the number of workers to ensure an
    even split among workers. If it is not divisible, logging will give a warning but training will proceed.
    In addition, if using mutiprocessing, each shard MUST HAVE THE SAME NUMBER OF ENTRIES after filtering
    is applied. We currently do not check for this, but your program may hang if the shards are uneven!

    Additionally, please note that the len() of this DataLayer is assumed to be the length of the manifest
    after filtering. An incorrect manifest length may lead to some DataLoader issues down the line.

    Args:        
        dataset_meta: Dict of dataset names (string) to dataset metadata.
        audio_tar_filepaths: Either a list of audio tarball filepaths, or a
            string (can be brace-expandable).
        sample_rate: Sample rate to load audio as. If the audio is stored at a different sample rate, then it will
            be resampled.
        n_samples: Optional int, if provided then n_samples samples will be randomly sampled from the full
            audio file.
        shuffle_n (int): How many samples to look ahead and load to be shuffled.
            See WebDataset documentation for more details.
            Defaults to 0.
        min_duration: Optional float, if provided audio files in the training manifest shorter than 'min_duration'
            will be ignored.
        max_duration: Optional float, if provided audio files in the training manifest longer than 'max_duration'
            will be ignored.
        trunc_duration: Optional int, if provided audio will be truncated to at most 'trunc_duration' seconds.
        feature_processors: Optional, list of feature processors to run on training examples.
        shard_strategy (str): Tarred dataset shard distribution strategy chosen as a str value during ddp.
            -   `scatter`: The default shard strategy applied by WebDataset, where each node gets
                a unique set of shards, which are permanently pre-allocated and never changed at runtime.
            -   `replicate`: Optional shard strategy, where each node gets all of the set of shards
                available in the tarred dataset, which are permanently pre-allocated and never changed at runtime.
                The benefit of replication is that it allows each node to sample data points from the entire
                dataset independently of other nodes, and reduces dependence on value of `shuffle_n`.

                .. warning::
                    Replicated strategy allows every node to sample the entire set of available tarfiles,
                    and therefore more than one node may sample the same tarfile, and even sample the same
                    data points! As such, there is no assured guarantee that all samples in the dataset will be
                    sampled at least once during 1 epoch. Scattered strategy, on the other hand, on specific
                    occasions (when the number of shards is not divisible with ``world_size``), will not sample
                    the entire dataset. For these reasons it is not advisable to use tarred datasets as validation
                    or test datasets.
        global_rank (int): Worker rank, used for partitioning shards. Defaults to 0.
        world_size (int): Total number of processes, used for partitioning shards. Defaults to 0.
    """

    def __init__(
        self,
        dataset_meta: Dict,
        sample_rate: int,
        n_samples: Optional[int] = None,
        shuffle_n: int = 0,
        min_duration: float = 0.1,
        max_duration: Optional[float] = None,
        trunc_duration: Optional[float] = None,
        feature_processors: Optional[Dict[str, FeatureProcessor]] = None,
        shard_strategy: str = "scatter",
        global_rank: int = 0,
        world_size: int = 2,
        **kwargs,
=======
            audio_segment = self._segment_audio(audio_filepath)
            audio_array = audio_segment.samples

        if self.trunc_samples:
            audio_array = audio_array[: self.trunc_samples]

        audio = torch.tensor(audio_array)
        audio_len = torch.tensor(audio.shape[0])
        return audio, audio_len

    @staticmethod
    def _preprocess_manifest(
        dataset_name: str, dataset: DatasetMeta, min_duration: float, max_duration: float,
>>>>>>> 8b04025c
    ):
        super().__init__()

        if len(kwargs) > 0:
            logging.warning(
                f"Arguments {kwargs.keys()} does not support for TarredVocoderDataset, they will be ignored."
            )

<<<<<<< HEAD
        self.sample_rate = sample_rate
        self.n_samples = n_samples
=======
        samples = []
        sample_weights = []
        for entry in filtered_entries:
            sample = DatasetSample(dataset_name=dataset_name, manifest_entry=entry, audio_dir=Path(dataset.audio_dir))
            samples.append(sample)
            sample_weights.append(dataset.sample_weight)
>>>>>>> 8b04025c

        if trunc_duration:
            self.trunc_samples = int(trunc_duration * self.sample_rate)
        else:
            self.trunc_samples = None

        if feature_processors:
            logging.info(f"Found feature processors {feature_processors.keys()}")
            self.feature_processors = list(feature_processors.values())
        else:
            self.feature_processors = []

        self.data_samples = []
        self.audio_tar_filepaths = []
        for dataset_name, dataset_info in dataset_meta.items():
            audio_tar_filepaths = dataset_info.audio_tar_filepaths
            self.audio_tar_filepaths += [audio_tar_filepaths]
            dataset = DatasetMeta(**dataset_info)
            samples, _ = preprocess_manifest(
                dataset_name=dataset_name, dataset=dataset, min_duration=min_duration, max_duration=max_duration,
            )
            self.data_samples += samples

        self.file_id_to_sample_map = {}
        for sample in self.data_samples:
            file_id = os.path.splitext(os.path.basename(sample.manifest_entry["audio_filepath"]))[0]
            if file_id not in self.file_id_to_sample_map:
                self.file_id_to_sample_map[file_id] = sample
            else:
                raise ValueError(
                    f"Duplicate file_id {file_id} found in manifest {sample.manifest_entry['audio_filepath']}"
                )

        logging.info(f"world size: {world_size}")
        audio_tar_filepaths = expand_sharded_filepaths(
            sharded_filepaths=audio_tar_filepaths,
            global_rank=global_rank,
            world_size=world_size,
            shard_strategy=shard_strategy,
        )

        self._dataset = wd.WebDataset(audio_tar_filepaths, nodesplitter=None)

        if shuffle_n > 0:
            self._dataset = self._dataset.shuffle(shuffle_n, initial=shuffle_n)
        else:
            logging.info("WebDataset will not shuffle data. Consider setting shuffle_n > 0.")

<<<<<<< HEAD
        self._dataset = (
            self._dataset.rename(audio=VALID_FILE_FORMATS, key='__key__')
            .to_tuple('audio', 'key')
            .pipe(self._filter)
            .map(f=self._build_sample)
        )

    def _filter(self, iterator):
        class FilteredIterator:
            def __init__(self, file_id_to_sample_map):
                self.iterator = iterator
                self.file_id_to_sample_map = file_id_to_sample_map

            def __iter__(self):
                return self

            def __next__(self):
                while True:
                    audio_bytes, audio_filename = next(self.iterator)
                    file_id = os.path.splitext(os.path.basename(audio_filename))[0]
                    if file_id in self.file_id_to_sample_map:
                        return audio_bytes, audio_filename

        return FilteredIterator(self.file_id_to_sample_map)

    def _build_sample(self, tup):
        audio_bytes, audio_filename = tup
        file_id = os.path.splitext(os.path.basename(audio_filename))[0]
        data = self.file_id_to_sample_map[file_id]

        audio_array, sr = sf.read(file=io.BytesIO(audio_bytes), dtype='float32')
        if sr != self.sample_rate:
            logging.warning(
                f"Sample rate of {sr} does not match target sample rate of {self.sample_rate}. Resampling audio."
            )
            audio_array = librosa.core.resample(audio_array, orig_sr=sr, target_sr=self.sample_rate)

        audio_array = torch.from_numpy(audio_array)
        if self.n_samples:
            len_audio = audio_array.shape[0]
            if len_audio > self.n_samples:
                start = torch.randint(0, len_audio - self.n_samples, (1,))
                audio_array = audio_array[start : start + self.n_samples]
            else:
                audio_array = audio_array[: self.n_samples]

        if self.trunc_samples:
            audio_array = audio_array[: self.trunc_samples]

        audio_len = torch.tensor(audio_array.shape[0])

        example = {
            "dataset_name": data.dataset_name,
            "audio_filepath": audio_filename,
            "audio": audio_array,
=======
        example = {
            "dataset_name": data.dataset_name,
            "audio_filepath": audio_filepath_rel,
            "audio": audio,
>>>>>>> 8b04025c
            "audio_len": audio_len,
        }

        for processor in self.feature_processors:
            processor.process(example)

        return example

<<<<<<< HEAD
    def get_sampler(self, batch_size: int = 16):
        """
        Currently sampler is not supported for tarred dataset.
        """
        return None
=======
    def collate_fn(self, batch: List[dict]):
        dataset_name_list = []
        audio_filepath_list = []
        audio_list = []
        audio_len_list = []

        for example in batch:
            dataset_name_list.append(example["dataset_name"])
            audio_filepath_list.append(example["audio_filepath"])
            audio_list.append(example["audio"])
            audio_len_list.append(example["audio_len"])
>>>>>>> 8b04025c

    def collate_fn(self, batch):
        return audio_collate_fn(batch)

    def __iter__(self):
        return self._dataset.__iter__()

<<<<<<< HEAD
    def __len__(self):
        return len(self.file_id_to_sample_map)
=======
        batch_dict = {
            "dataset_names": dataset_name_list,
            "audio_filepaths": audio_filepath_list,
            "audio": batch_audio,
            "audio_lens": batch_audio_len,
        }

        return batch_dict
>>>>>>> 8b04025c
<|MERGE_RESOLUTION|>--- conflicted
+++ resolved
@@ -126,12 +126,7 @@
         max_duration: Optional float, if provided audio files in the training manifest longer than 'max_duration'
             will be ignored.
         trunc_duration: Optional int, if provided audio will be truncated to at most 'trunc_duration' seconds.
-<<<<<<< HEAD
         volume_norm: Whether to apply volume normalization to loaded audio.
-=======
-        num_audio_retries: Number of read attempts to make when sampling audio file, to avoid training failing
-            from sporadic IO errors.
->>>>>>> 8b04025c
     """
 
     def __init__(
@@ -144,11 +139,7 @@
         min_duration: Optional[float] = None,
         max_duration: Optional[float] = None,
         trunc_duration: Optional[float] = None,
-<<<<<<< HEAD
         volume_norm: bool = False,
-=======
-        num_audio_retries: int = 5,
->>>>>>> 8b04025c
     ):
         super().__init__()
 
@@ -189,23 +180,8 @@
         )
         return sampler
 
-<<<<<<< HEAD
     def __len__(self):
         return len(self.data_samples)
-=======
-    def _segment_audio(self, audio_filepath: Path) -> AudioSegment:
-        # File seeking sometimes fails when reading flac files with libsndfile < 1.0.30.
-        # Read audio as int32 to minimize issues, and retry read on a different segment in case of failure.
-        # https://github.com/bastibe/python-soundfile/issues/274
-        for _ in range(self.num_audio_retries):
-            try:
-                audio_segment = AudioSegment.segment_from_file(
-                    audio_filepath, target_sr=self.sample_rate, n_segments=self.n_samples, dtype="int32"
-                )
-                return audio_segment
-            except Exception:
-                traceback.print_exc()
->>>>>>> 8b04025c
 
     def __getitem__(self, index):
         data = self.data_samples[index]
@@ -219,7 +195,6 @@
                 volume_norm=self.volume_norm,
             )
         else:
-<<<<<<< HEAD
             audio_array, _, audio_filepath_rel = load_audio(
                 manifest_entry=data.manifest_entry,
                 audio_dir=data.audio_dir,
@@ -319,21 +294,6 @@
         global_rank: int = 0,
         world_size: int = 2,
         **kwargs,
-=======
-            audio_segment = self._segment_audio(audio_filepath)
-            audio_array = audio_segment.samples
-
-        if self.trunc_samples:
-            audio_array = audio_array[: self.trunc_samples]
-
-        audio = torch.tensor(audio_array)
-        audio_len = torch.tensor(audio.shape[0])
-        return audio, audio_len
-
-    @staticmethod
-    def _preprocess_manifest(
-        dataset_name: str, dataset: DatasetMeta, min_duration: float, max_duration: float,
->>>>>>> 8b04025c
     ):
         super().__init__()
 
@@ -342,17 +302,8 @@
                 f"Arguments {kwargs.keys()} does not support for TarredVocoderDataset, they will be ignored."
             )
 
-<<<<<<< HEAD
         self.sample_rate = sample_rate
         self.n_samples = n_samples
-=======
-        samples = []
-        sample_weights = []
-        for entry in filtered_entries:
-            sample = DatasetSample(dataset_name=dataset_name, manifest_entry=entry, audio_dir=Path(dataset.audio_dir))
-            samples.append(sample)
-            sample_weights.append(dataset.sample_weight)
->>>>>>> 8b04025c
 
         if trunc_duration:
             self.trunc_samples = int(trunc_duration * self.sample_rate)
@@ -401,7 +352,6 @@
         else:
             logging.info("WebDataset will not shuffle data. Consider setting shuffle_n > 0.")
 
-<<<<<<< HEAD
         self._dataset = (
             self._dataset.rename(audio=VALID_FILE_FORMATS, key='__key__')
             .to_tuple('audio', 'key')
@@ -457,12 +407,6 @@
             "dataset_name": data.dataset_name,
             "audio_filepath": audio_filename,
             "audio": audio_array,
-=======
-        example = {
-            "dataset_name": data.dataset_name,
-            "audio_filepath": audio_filepath_rel,
-            "audio": audio,
->>>>>>> 8b04025c
             "audio_len": audio_len,
         }
 
@@ -471,25 +415,11 @@
 
         return example
 
-<<<<<<< HEAD
     def get_sampler(self, batch_size: int = 16):
         """
         Currently sampler is not supported for tarred dataset.
         """
         return None
-=======
-    def collate_fn(self, batch: List[dict]):
-        dataset_name_list = []
-        audio_filepath_list = []
-        audio_list = []
-        audio_len_list = []
-
-        for example in batch:
-            dataset_name_list.append(example["dataset_name"])
-            audio_filepath_list.append(example["audio_filepath"])
-            audio_list.append(example["audio"])
-            audio_len_list.append(example["audio_len"])
->>>>>>> 8b04025c
 
     def collate_fn(self, batch):
         return audio_collate_fn(batch)
@@ -497,16 +427,5 @@
     def __iter__(self):
         return self._dataset.__iter__()
 
-<<<<<<< HEAD
     def __len__(self):
-        return len(self.file_id_to_sample_map)
-=======
-        batch_dict = {
-            "dataset_names": dataset_name_list,
-            "audio_filepaths": audio_filepath_list,
-            "audio": batch_audio,
-            "audio_lens": batch_audio_len,
-        }
-
-        return batch_dict
->>>>>>> 8b04025c
+        return len(self.file_id_to_sample_map)