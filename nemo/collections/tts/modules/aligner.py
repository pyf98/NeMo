--- conflicted
+++ resolved
@@ -95,33 +95,10 @@
         keys_enc = self.key_proj(keys)
         # B x 1 x T1 x T2
         dist = self.dist_fn(queries_enc=queries_enc, keys_enc=keys_enc)
-<<<<<<< HEAD
 
         self._apply_mask(dist, mask, float("inf"))
 
-        return dist
-=======
-
-        self._apply_mask(dist, mask, float("inf"))
->>>>>>> 4f947ced
-
-    @staticmethod
-    def get_euclidean_dist(queries_enc, keys_enc):
-        queries_enc = rearrange(queries_enc, "B C T1 -> B C T1 1")
-        keys_enc = rearrange(keys_enc, "B C T2 -> B C 1 T2")
-        # B x C x T1 x T2
-        distance = (queries_enc - keys_enc) ** 2
-        # B x 1 x T1 x T2
-        l2_dist = distance.sum(axis=1, keepdim=True)
-        return l2_dist
-
-    @staticmethod
-    def get_cosine_dist(queries_enc, keys_enc):
-        queries_enc = rearrange(queries_enc, "B C T1 -> B C T1 1")
-        keys_enc = rearrange(keys_enc, "B C T2 -> B C 1 T2")
-        cosine_dist = -torch.nn.functional.cosine_similarity(queries_enc, keys_enc, dim=1)
-        cosine_dist = rearrange(cosine_dist, "B T1 T2 -> B 1 T1 T2")
-        return cosine_dist
+        return dist.squeeze(1)
 
     @staticmethod
     def get_euclidean_dist(queries_enc, keys_enc):
