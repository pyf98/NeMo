# Copyright (c) 2021, NVIDIA CORPORATION.  All rights reserved.
#
# Licensed under the Apache License, Version 2.0 (the "License");
# you may not use this file except in compliance with the License.
# You may obtain a copy of the License at
#
#     http://www.apache.org/licenses/LICENSE-2.0
#
# Unless required by applicable law or agreed to in writing, software
# distributed under the License is distributed on an "AS IS" BASIS,
# WITHOUT WARRANTIES OR CONDITIONS OF ANY KIND, either express or implied.
# See the License for the specific language governing permissions and
# limitations under the License.

import enum
import itertools
import random
from typing import List, Optional

import numpy as np
import torch
from omegaconf.dictconfig import DictConfig
from omegaconf.listconfig import ListConfig
from pytorch_lightning.loops.fetchers import _DataFetcherWrapper
from pytorch_lightning.trainer.trainer import Trainer
from sacrebleu import corpus_bleu

from nemo.collections.nlp.data.common.sequence_to_sequence_dataset import (
    BinarizedMemmapSequenceToSequenceDataset,
    TextMemmapSequenceToSequenceDataset,
)
from nemo.collections.nlp.data.language_modeling.megatron.base_dataset_utils import (
    get_datasets_weights_and_num_samples,
)
from nemo.collections.nlp.data.language_modeling.megatron.blendable_dataset import BlendableDataset
from nemo.collections.nlp.data.language_modeling.megatron.megatron_batch_samplers import (
    MegatronPretrainingBatchSampler,
)
from nemo.collections.nlp.data.language_modeling.megatron.xlm_dataset import (
    BinarizedMemmapCrossLingualMLMAndTranslationDataset,
    TextMemmapCrossLingualMLMAndTranslationDataset,
)
from nemo.collections.nlp.models.language_modeling.megatron_lm_encoder_decoder_model import (
    MegatronLMEncoderDecoderModel,
)
from nemo.collections.nlp.models.language_modeling.megatron_t5_model import MegatronT5Model
from nemo.collections.nlp.models.machine_translation.mt_enc_dec_model import MTEncDecModel
from nemo.collections.nlp.modules.common.megatron.megatron_export import DecEmb, EncEmb, TokensHeadEmb
from nemo.collections.nlp.modules.common.megatron.utils import get_iterator_k_split
from nemo.collections.nlp.parts.nlp_overrides import GlobalBatchDataFetcher
from nemo.collections.nlp.parts.utils_funcs import get_last_rank
from nemo.core.classes import Exportable
from nemo.utils import AppState, logging, timers

try:
    from apex.transformer.pipeline_parallel.utils import (
        _reconfigure_microbatch_calculator,
        get_micro_batch_size,
        get_num_microbatches,
    )

    HAVE_APEX = True

except (ImportError, ModuleNotFoundError):

    HAVE_APEX = False

try:
    from megatron.core import parallel_state
    from megatron.core.pipeline_parallel.schedules import get_forward_backward_func

    HAVE_MEGATRON_CORE = True

except (ImportError, ModuleNotFoundError):

    HAVE_MEGATRON_CORE = False


__all__ = ["MegatronNMTModel"]


class MultilingualModelType(enum.Enum):
    one_to_many = 1
    many_to_one = 2
    many_to_many = 3


class MegatronNMTModel(MegatronLMEncoderDecoderModel, Exportable):
    """
    Megatron NMT training
    """

    def __init__(self, cfg: DictConfig, trainer: Trainer):
        # All of the lines below need to be set when the parent class calls self._build_tokenizer()
        self.encoder_tokenizer_library = cfg.encoder_tokenizer.get('library', 'sentencepiece')
        self.decoder_tokenizer_library = cfg.decoder_tokenizer.get('library', 'sentencepiece')
        self.multilingual_lang_tokens = {}
        self.src_language = cfg.get("src_language", None)
        self.tgt_language = cfg.get("tgt_language", None)

        self.multilingual = cfg.get("multilingual", False)
        self.multilingual_ids = []

        self.validate_input_ids = cfg.get("validate_input_ids", True)
        self.objective = cfg.train_ds.get("objective", "nmt")

        if self.objective == 'nmt-xlm':
            if not self.multilingual:
                raise ValueError("nmt-xlm objective requires model.multilingual=True")

        if self.multilingual:
            self.multilingual_type = self._determine_multilingual_training_type()
            self._setup_multilingual_special_tokens()
        else:
            self.multilingual_type = None

        super().__init__(cfg, trainer=trainer)

    def _determine_multilingual_training_type(self):
        """Determines whether we are doing one-many, many-one, or many-many training based on the config."""
        if self.objective == 'nmt-xlm':
            return MultilingualModelType.many_to_many
        if isinstance(self.src_language, ListConfig) and isinstance(self.tgt_language, ListConfig):
            return MultilingualModelType.many_to_many
        elif isinstance(self.src_language, ListConfig):
            return MultilingualModelType.many_to_one
        elif isinstance(self.tgt_language, ListConfig):
            return MultilingualModelType.one_to_many
        else:
            raise ValueError(
                f"Invalid multilingual training config: {self.src_language}, {self.tgt_language}. Must have either src/tgt as a list of languages."
            )

    def _setup_multilingual_special_tokens(self):
        if self.multilingual_type == MultilingualModelType.many_to_many:
            if self.objective == 'nmt-xlm':
                unique_langs = set(self.src_language + self.tgt_language)
            else:
                # We don't take a set() for tgt_language here because the same lang can appear multiple times.
                unique_langs = set(self.tgt_language)
            for lng in unique_langs:
                self.multilingual_lang_tokens["<" + lng + ">"] = "<" + lng + ">"
        elif self.multilingual_type == MultilingualModelType.many_to_one:
            # Do nothing here since many -> one does not need special tokens for the target language.
            pass
        elif self.multilingual_type == MultilingualModelType.one_to_many:
            for lng in self.tgt_language:
                self.multilingual_lang_tokens["<" + lng + ">"] = "<" + lng + ">"
        else:
            raise ValueError(f"Invalid multilingual training type: {self.multilingual_type}")

    def setup(self, stage=None):
        # NOTE: super().__init__ will try and setup train/val/test datasets, but we sidestep this using a if self._train_ds is not None condition
        # We then set things up for real only once setup() of this class is called.
        resume_checkpoint_path = self.trainer.ckpt_path
        if resume_checkpoint_path:
            init_consumed_samples = self._extract_consumed_samples_from_ckpt(resume_checkpoint_path)
        else:
            init_consumed_samples = 0
        self.init_consumed_samples = init_consumed_samples

        if stage == 'predict':
            return

        # If the user wants to manually override train and validation dataloaders before calling `.fit()`
        if self._train_dl is not None and self._validation_dl is not None:
            return
        self.build_train_valid_test_datasets()
        self.setup_training_data(self._cfg.train_ds)
        self.setup_validation_data(self._cfg.validation_ds)
        if hasattr(self._cfg, 'test_ds'):
            self.setup_test_data(self._cfg.test_ds)

        # when using pipeline model parallel the final stage need to initialize word embeddings
        if parallel_state.get_pipeline_model_parallel_world_size() > 1:
            assert (
                self.cfg.share_token_embeddings
            ), "share_word_embedding must be True when using pipeline model parallel > 1"
            assert (
                self.cfg.share_decoder_tokens_head_embeddings
            ), "share_decoder_tokens_head_embeddings must be True when using pipeline model parallel > 1"
            self.enc_dec_model.sync_initial_word_embeddings()
            if (
                self.cfg.encoder.get('position_embedding_type') != 'relative'
                and self.cfg.decoder.get('position_embedding_type') != 'relative'
            ):
                self.enc_dec_model.sync_initial_position_embeddings()
            # Synchronize RPE embeddings across pipeline parallel ranks.
            else:
                if self.cfg.encoder.get('position_embedding_type', 'learned_absolute') == 'relative':
                    self.enc_dec_model.sync_initial_encoder_relative_position_embeddings()
                if self.cfg.decoder.get('position_embedding_type', 'learned_absolute') == 'relative':
                    self.enc_dec_model.sync_initial_decoder_relative_position_embeddings()
                if self.cfg.decoder.get(
                    'position_embedding_type', 'learned_absolute'
                ) == 'relative' and not self.cfg.decoder.get('relative_position_bias_self_attention_only', True):
                    self.enc_dec_model.sync_initial_decoder_cross_attention_relative_position_embeddings()

    def _build_tokenizer(self):
        # Instantiates tokenizers and register to be saved with NeMo Model archive
        # After this call, there will be self.encoder_tokenizer and self.decoder_tokenizer
        # Which can convert between tokens and token_ids for SRC and TGT languages correspondingly.
        encoder_tokenizer_model = self.register_artifact(
            "encoder_tokenizer.model", self._cfg.encoder_tokenizer.get('model')
        )
        decoder_tokenizer_model = self.register_artifact(
            "decoder_tokenizer.model", self._cfg.decoder_tokenizer.get('model')
        )

        self.encoder_tokenizer, self.decoder_tokenizer = MTEncDecModel.setup_enc_dec_tokenizers(
            encoder_tokenizer_library=self.encoder_tokenizer_library,
            encoder_tokenizer_model=encoder_tokenizer_model,
            encoder_bpe_dropout=self._cfg.encoder_tokenizer.get('bpe_dropout', 0.0)
            if self._cfg.encoder_tokenizer.get('bpe_dropout', 0.0) is not None
            else 0.0,
            encoder_model_name=self._cfg.encoder_tokenizer.get('type', None),
            encoder_r2l=self._cfg.encoder_tokenizer.get('r2l', False),
            decoder_tokenizer_library=self.decoder_tokenizer_library,
            encoder_tokenizer_vocab_file=self._cfg.encoder_tokenizer.get('vocab_file', None),
            decoder_tokenizer_model=decoder_tokenizer_model,
            decoder_bpe_dropout=self._cfg.decoder_tokenizer.get('bpe_dropout', 0.0)
            if self._cfg.decoder_tokenizer.get('bpe_dropout', 0.0) is not None
            else 0.0,
            decoder_model_name=self._cfg.encoder_tokenizer.get('type', None),
            decoder_r2l=self._cfg.decoder_tokenizer.get('r2l', False),
            encoder_sentencepiece_legacy=self._cfg.encoder_tokenizer.get('sentencepiece_legacy', False),
            decoder_sentencepiece_legacy=self._cfg.decoder_tokenizer.get('sentencepiece_legacy', False),
        )

    def _build_vocab(self):
        if hasattr(self.cfg, "data") and self.cfg.train_ds.get('objective', 'nmt') != 'nmt-xlm':
            if hasattr(self.cfg.data, "dataset_type"):
                # This happens only when restoring a pre-trained model. We need to add all of the special tokens that were added while pre-training to avoid a checkpoint shape mismatch while restoring.
                MegatronT5Model.add_special_tokens_to_tokenizer(
                    tokenizer=self.encoder_tokenizer,
                    tokenizer_cfg=self.cfg.encoder_tokenizer,
                    dataset_type=self.cfg.data.dataset_type,
                )
                MegatronT5Model.add_special_tokens_to_tokenizer(
                    tokenizer=self.decoder_tokenizer,
                    tokenizer_cfg=self.cfg.decoder_tokenizer,
                    dataset_type=self.cfg.data.dataset_type,
                )

        if self.cfg.train_ds.get('objective', 'nmt') == 'nmt-xlm':
            if self.cfg.encoder_tokenizer.library != 'sentencepiece':
                raise ValueError(
                    f"NMT-XLM objective requires sentencepiece tokenizer, but got encoder tokenizer library : {self.cfg.encoder_tokenizer.library}"
                )
            if self.cfg.decoder_tokenizer.library != 'sentencepiece':
                raise ValueError(
                    f"NMT-XLM objective requires sentencepiece tokenizer, but got decoder tokenizer library : {self.cfg.decoder_tokenizer.library}"
                )
            MegatronT5Model.add_special_tokens_to_tokenizer(
                tokenizer=self.encoder_tokenizer, tokenizer_cfg=self.cfg.encoder_tokenizer, dataset_type='ul2',
            )
            MegatronT5Model.add_special_tokens_to_tokenizer(
                tokenizer=self.decoder_tokenizer, tokenizer_cfg=self.cfg.decoder_tokenizer, dataset_type='ul2',
            )

        # Set up pre and post processors as well.
        # NOTE: multilingual language tokens are set up after other special tokens such as eos, pad, sentinel tokens etc are added.
        if self.multilingual:
            (
                self.source_processor_list,
                self.target_processor_list,
                self.multilingual_lang_to_id,
            ) = MTEncDecModel.setup_multilingual_ids_and_processors(
                src_language=self.src_language,
                tgt_language=self.tgt_language,
                encoder_tokenizer=self.encoder_tokenizer,  # Multilingual training requires shared tokenizers.
                decoder_tokenizer=self.decoder_tokenizer,
                encoder_tokenizer_library=self.encoder_tokenizer_library,
                decoder_tokenizer_library=self.decoder_tokenizer_library,
            )
            self.multilingual_ids = list(self.multilingual_lang_to_id.values())
        else:
            # After this call, the model will have  self.source_processor and self.target_processor objects
            self.source_processor, self.target_processor = MTEncDecModel.setup_pre_and_post_processing_utils(
                self.src_language, self.tgt_language, self.encoder_tokenizer_library, self.decoder_tokenizer_library,
            )
            self.multilingual_ids = [None]

        self.padded_vocab_size = self._vocab_size_with_padding(
            orig_vocab_size=self.encoder_tokenizer.vocab_size,
            make_vocab_size_divisible_by=self._cfg.get('make_vocab_size_divisible_by', 128),
            tensor_model_parallel_size=self._cfg.get('tensor_model_parallel_size', 1),
        )

    def fwd_bwd_step(self, dataloader_iter, forward_only):
        """
            Dataloader produces a global batch which is turned into a list of microbatches.
            The list of microbatches is then piped through the pipeline using Apex fwd/bwd functions.
        """
        # If tuple, 1st element in it is the batch since dataloader_iter returns batch, batch_idx, dataloader_idx
        batch = next(dataloader_iter)
        if isinstance(batch, tuple):
            batch = batch[0]
        if isinstance(batch, dict):
            # convert to list if not already converted.
            batch = self._process_batch(batch)

        # Get seq length of batch
        encoder_seq_length = batch[0].size(1)
        decoder_seq_length = batch[1].size(1)

        tensor_shape = [encoder_seq_length, get_micro_batch_size(), self.cfg.encoder.hidden_size]
        data_iter = get_iterator_k_split(batch, get_num_microbatches())

        return self._execute_fwd_bwd_function(
            data_iterator=data_iter,
            forward_only=forward_only,
            tensor_shape=tensor_shape,
            decoder_seq_length=decoder_seq_length,
        )

<<<<<<< HEAD
    def eval_step(self, dataloader_iter, batch_idx, dataloader_idx=0):
        # Check if iterator is exhausted
        dataloader_iter, done = self._val_iterator_done(dataloader_iter)
        if done:
            return
=======
    def eval_step(self, dataloader_iter):
>>>>>>> 05d5218c
        # Need to squeze dim 0 for old NMT datasets since things are pre-batched and we ask the dataloader for batch size 1.
        batch, _, dataloader_idx = next(dataloader_iter)
        batch = [x.squeeze(dim=0) if x.ndim == 3 else x for x in batch]
        batch = self.process_global_batch_for_text_translation_datasets(batch)

        # Eval step requires text datasets so we need to reconfigure MBS on each batch.
        app_state = AppState()
        _reconfigure_microbatch_calculator(
            rank=app_state.global_rank,
            rampup_batch_size=None,
            global_batch_size=batch['text_enc'].size(0) * parallel_state.get_data_parallel_world_size(),
            micro_batch_size=batch['text_enc'].size(0),
            data_parallel_size=parallel_state.get_data_parallel_world_size(),
        )
        # This returns the averaged loss across data-parallel groups.
        reduced_loss = self.fwd_bwd_step(itertools.chain([batch]), True)

        tokens_enc, labels, enc_mask = batch['text_enc'], batch['labels'], batch['enc_mask']

        predicted_tokens_ids, _ = self.decode(
            tokens_enc,
            enc_mask,
            tokens_enc.size(1)
            + self._cfg.max_generation_delta,  # Generate up to src-length + max generation delta. TODO: Implement better stopping when everything hits <EOS>.
            tokenizer=self.decoder_tokenizer,
        )

        if self.multilingual:
            source_processor = self.source_processor_list[dataloader_idx]
            target_processor = self.target_processor_list[dataloader_idx]
        else:
            source_processor = self.source_processor
            target_processor = self.target_processor

        # Post-process the translations and inputs to log.
        preds = self.postprocess_outputs(
            outputs=predicted_tokens_ids, tokenizer=self.decoder_tokenizer, processor=target_processor,
        )
        labels = self.postprocess_outputs(
            outputs=labels, tokenizer=self.decoder_tokenizer, processor=target_processor,
        )
        encoder_inputs = self.postprocess_outputs(
            outputs=tokens_enc, tokenizer=self.encoder_tokenizer, processor=source_processor,
        )

        loss_dict = {
            'inputs': encoder_inputs,
            'translations': preds,
            'ground_truths': labels,
        }
        if isinstance(reduced_loss, dict):
            loss_dict.update(reduced_loss)
        else:
            loss_dict['loss'] = reduced_loss

        if type(self.trainer.val_dataloaders) == list and len(self.trainer.val_dataloaders) > 1:
            self.validation_step_outputs[dataloader_idx].append(loss_dict)
        else:
            self.validation_step_outputs.append(loss_dict)

        return loss_dict

    def postprocess_outputs(self, outputs, tokenizer, processor):
        # Convert ids to lists.
        outputs = outputs.cpu().numpy().tolist()

        # Filter out the special tokens and de-tokenize.
        results = []
        for item in outputs:
            if tokenizer.eos_id in item:
                idx = item.index(tokenizer.eos_id)
                item = item[:idx]

            # Legacy sentencepiece detokenization still preserves special tokens which messes up exact string match.
            if hasattr(tokenizer, 'special_token_to_id'):
                item = [id for id in item if id not in tokenizer.special_token_to_id.values()]

            item = tokenizer.ids_to_text(item)
            results.append(item)

        if processor is not None:
            results = [processor.detokenize(item.split(' ')) for item in results]

        return results

    def validation_step(self, dataloader_iter):
        """
        Lightning calls this inside the validation loop with the data from the validation dataloader
        passed in as `batch`.
        """
        return self.eval_step(dataloader_iter)

    def _setup_eval_dataloader_from_config(self, cfg: DictConfig, dataset):
        rank = parallel_state.get_data_parallel_rank()
        world_size = parallel_state.get_data_parallel_world_size()
        dataloaders = []
        for _dataset in dataset:
            sampler = torch.utils.data.distributed.DistributedSampler(
                _dataset, num_replicas=world_size, rank=rank, shuffle=False
            )
            dataloaders.append(
                torch.utils.data.DataLoader(
                    dataset=_dataset,
                    batch_size=1,
                    sampler=sampler,
                    num_workers=cfg.get("num_workers", 0),
                    pin_memory=cfg.get("pin_memory", False),
                    drop_last=cfg.get("drop_last", False),
                    shuffle=False,
                    persistent_workers=True if cfg.get("num_workers", 0) > 0 else False,
                )
            )

        return dataloaders

    def on_validation_epoch_end(self):
        return self.eval_epoch_end(self.validation_step_outputs, 'val')

    def on_test_epoch_end(self):
        return self.eval_epoch_end(self.test_step_outputs, 'test')

    def eval_epoch_end(self, outputs, mode):
        if not outputs:
            return

        if isinstance(outputs[0], dict):
            outputs = [outputs]

        loss_list = []
        bleu_score_list = []
        for dataloader_idx, output in enumerate(outputs):
            if parallel_state.is_pipeline_last_stage():
                # only the last pipeline parallel stages return loss
                averaged_loss = torch.stack([x['loss'] for x in output]).mean()
            else:
                averaged_loss = torch.tensor(0.0).to(self.device)

            # we can only log on one rank if it is rank zero so we broadcast from last rank
            torch.distributed.broadcast(averaged_loss, get_last_rank())

            # averaged_loss = average_losses_across_data_parallel_group([x['loss'] for x in output])
            inputs = list(itertools.chain(*[x['inputs'] for x in output]))
            translations = list(itertools.chain(*[x['translations'] for x in output]))
            ground_truths = list(itertools.chain(*[x['ground_truths'] for x in output]))
            assert len(translations) == len(inputs)
            assert len(translations) == len(ground_truths)

            # Gather translations and ground truths from all workers
            tr_gt_inp = [None for _ in range(parallel_state.get_data_parallel_world_size())]
            # we also need to drop pairs where ground truth is an empty string
            torch.distributed.all_gather_object(
                tr_gt_inp,
                [(t, g, i) for (t, g, i) in zip(translations, ground_truths, inputs)],
                group=parallel_state.get_data_parallel_group(),
            )
            # if parallel_state.get_data_parallel_rank() == 0:
            if self.global_rank == 0:
                _translations = []
                _ground_truths = []
                _inputs = []

                # Deduplicate sentences that may have been distributed across multiple data parallel ranks.
                gt_inp_set = set()
                for rank in range(0, parallel_state.get_data_parallel_world_size()):
                    for t, g, i in tr_gt_inp[rank]:
                        if g + i not in gt_inp_set:
                            gt_inp_set.add(g + i)
                            _translations.append(t)
                            _ground_truths.append(g)
                            _inputs.append(i)

                if self.tgt_language in ['ja']:
                    sacre_bleu = corpus_bleu(_translations, [_ground_truths], tokenize="ja-mecab")
                elif self.tgt_language in ['zh']:
                    sacre_bleu = corpus_bleu(_translations, [_ground_truths], tokenize="zh")
                else:
                    sacre_bleu = corpus_bleu(_translations, [_ground_truths], tokenize="13a")

                bleu_score = sacre_bleu.score

                dataset_name = "Validation" if mode == 'val' else "Test"
                logging.info(f"{dataset_name}, Dataloader index: {dataloader_idx}, Set size: {len(_translations)}")
                logging.info(f"{dataset_name}, Dataloader index: {dataloader_idx}, SacreBLEU = {bleu_score}")
                logging.info(f"{dataset_name}, Dataloader index: {dataloader_idx}, Translation Examples:")
                logging.info('============================================================')
                for example_idx in range(0, 3):
                    random_index = random.randint(0, len(_translations) - 1)
                    logging.info("    " + '\u0332'.join(f"Example {example_idx}:"))
                    logging.info(f"    Input:        {_inputs[random_index]}")
                    logging.info(f"    Prediction:   {_translations[random_index]}")
                    logging.info(f"    Ground Truth: {_ground_truths[random_index]}")
                    logging.info('============================================================')

            else:
                bleu_score = 0.0

            bleu_score = torch.FloatTensor([bleu_score]).to(self.device)
            # BLEU score is computed on global rank 0 only and then broadcasted to other ranks.
            torch.distributed.all_reduce(bleu_score, op=torch.distributed.ReduceOp.SUM)
            bleu_score = bleu_score.cpu().item()
            loss_list.append(averaged_loss.cpu().numpy())
            bleu_score_list.append(bleu_score)
            if dataloader_idx == 0:
                if self.multilingual:
                    self._log_multilingual_bleu_and_loss(dataloader_idx, bleu_score, averaged_loss, mode)
                else:
                    self.log(f'{mode}_sacreBLEU', bleu_score, batch_size=1)
                    self.log(f'{mode}_loss', averaged_loss, prog_bar=True, batch_size=1)
            else:
                if self.multilingual:
                    self._log_multilingual_bleu_and_loss(dataloader_idx, bleu_score, averaged_loss, mode)
                else:
                    self.log(f'{mode}_sacreBLEU_dl_index_{dataloader_idx}', bleu_score, batch_size=1)
                    self.log(f'{mode}_loss_dl_index_{dataloader_idx}', averaged_loss, prog_bar=False, batch_size=1)
            outputs[dataloader_idx].clear()  # free memory

        if len(loss_list) > 1:
            self.log(f"{mode}_loss_avg", np.mean(loss_list), sync_dist=True, batch_size=1)
            self.log(f"{mode}_sacreBLEU_avg", np.mean(bleu_score_list), batch_size=1)

        app_state = AppState()
        if hasattr(self, "_train_ds"):
            _reconfigure_microbatch_calculator(
                rank=app_state.global_rank,
                rampup_batch_size=None,
                global_batch_size=self._cfg.train_ds.global_batch_size,
                micro_batch_size=self._cfg.train_ds.micro_batch_size,
                data_parallel_size=parallel_state.get_data_parallel_world_size(),
            )

    def _log_multilingual_bleu_and_loss(self, dataloader_idx, bleu_score, loss, mode):
        """
        Function to log multilingual BLEU scores with the right source-target language string instead of just the dataloader idx.
        """
        # Check if one-many or many-one and log with lang ids instead of dataloader_idx
        if isinstance(self.src_language, ListConfig):
            translation_lang_string = f'{self.src_language[dataloader_idx]}-{self.tgt_language}'
        else:
            translation_lang_string = f'{self.src_language}-{self.tgt_language[dataloader_idx]}'

        self.log(f'{mode}_sacreBLEU_{translation_lang_string}', bleu_score, sync_dist=True, batch_size=1)
        self.log(f'{mode}_loss_{translation_lang_string}', loss, sync_dist=True, batch_size=1)

    def setup_validation_data(self, val_data_config: Optional[DictConfig]):
        if hasattr(self, '_validation_ds'):
            self._validation_dl = self._setup_eval_dataloader_from_config(
                cfg=val_data_config, dataset=self._validation_ds
            )

    def setup_test_data(self, test_data_config: Optional[DictConfig]):
        if hasattr(self, '_test_ds'):
            self._test_dl = self._setup_eval_dataloader_from_config(cfg=test_data_config, dataset=self._test_ds)

    def setup_training_data(self, train_data_config: Optional[DictConfig]):
        if hasattr(self, '_train_ds'):
            consumed_samples = self.compute_consumed_samples(0)
            self._train_dl = self._setup_megatron_dataloader_from_config(
                cfg=train_data_config, dataset=self._train_ds, consumed_samples=consumed_samples
            )

    def _setup_megatron_dataloader_from_config(self, cfg, dataset, consumed_samples):
        logging.info(f'Building dataloader with consumed samples: {consumed_samples}')
        if isinstance(dataset, BlendableDataset):
            collate_fn = dataset.datasets[0].collate_fn
        else:
            collate_fn = dataset.collate_fn

        batch_sampler = MegatronPretrainingBatchSampler(
            total_samples=len(dataset),
            consumed_samples=consumed_samples,
            micro_batch_size=cfg.micro_batch_size,
            global_batch_size=cfg.global_batch_size,
            data_parallel_rank=parallel_state.get_data_parallel_rank(),
            data_parallel_size=parallel_state.get_data_parallel_world_size(),
            drop_last=True,
        )
        return torch.utils.data.DataLoader(
            dataset,
            batch_sampler=batch_sampler,
            collate_fn=collate_fn,
            num_workers=cfg.num_workers,
            pin_memory=cfg.pin_memory,
            persistent_workers=True if cfg.num_workers > 0 else False,
        )

    def process_global_batch_for_text_translation_datasets(self, batch):
        """Override parent process_batch since TranslationDataset does not return dictionaries."""
        # Convert each microbatch into a dictionary.
        src_ids, src_mask, tgt_ids, tgt_mask, labels = batch
        batch = {
            'text_enc': src_ids,
            'text_dec': tgt_ids,
            'labels': labels,
            'enc_mask': src_mask.long(),  # super().process_batch() expects torch.int64
            'dec_mask': tgt_mask.long(),  # super().process_batch() expects torch.int64
            'loss_mask': tgt_mask.long(),  # super().process_batch() expects torch.int64
        }

        # Parent function will pad microbatches to the same length.
        return self._process_global_batch_without_megatron_batch_sampler([batch], tokenizer=self.encoder_tokenizer)

    def _build_eval_dataset(self, data_cfg):
        # Set up prepend IDs for validation datasets even if not multingual.
        if self._cfg.train_ds.get('objective', 'nmt') == 'nmt-xlm' or (
            self.multilingual and self.multilingual_type != MultilingualModelType.many_to_one
        ):
            multilingual_ids = [self.multilingual_lang_to_id[lang] for lang in self.cfg.tgt_language]
            dataset = MTEncDecModel._setup_eval_dataset_from_config(
                cfg=data_cfg,
                multilingual=True,
                multilingual_ids=multilingual_ids,
                encoder_tokenizer=self.encoder_tokenizer,
                decoder_tokenizer=self.decoder_tokenizer,
                add_bos_eos_to_encoder=self._cfg.train_ds.get('objective', 'nmt')
                != 'nmt-xlm',  # nmt-xlm does not add bos/eos to encoder while training so make sure this happens for validation as well.
            )
        else:
            num_eval_datasets = len(data_cfg.src_file_name) if isinstance(data_cfg.src_file_name, ListConfig) else 1
            multilingual_ids = [None] * num_eval_datasets
            dataset = MTEncDecModel._setup_eval_dataset_from_config(
                cfg=data_cfg,
                multilingual=self.multilingual,
                multilingual_ids=multilingual_ids,
                encoder_tokenizer=self.encoder_tokenizer,
                decoder_tokenizer=self.decoder_tokenizer,
            )
        return dataset

    def build_train_valid_test_datasets(self):
        """Builds the train, validation, and test datasets."""
        self._train_ds = self.build_memmap_dataset_from_config(self._cfg.train_ds)

        if self._cfg.validation_ds.get("dataset_type", "text") != "text":
            raise ValueError(f"Validation dataset type must be 'text', found {self._cfg.validation_ds.dataset_type}")

        self._validation_ds = self._build_eval_dataset(self._cfg.validation_ds)
        if hasattr(self._cfg, 'test_ds'):
            self._test_ds = self._build_eval_dataset(self._cfg.test_ds)

    def _instantiate_memmap_dataset(
        self, cfg, src_file, tgt_file, src_language, tgt_language, num_samples, prepend_id=None
    ):
        if cfg.dataset_type == 'bin_memmap':
            if cfg.get("objective", "nmt") == "nmt":
                dataset = BinarizedMemmapSequenceToSequenceDataset(
                    src_dataset_prefix=src_file,
                    tgt_dataset_prefix=tgt_file,
                    src_tokenizer=self.encoder_tokenizer,
                    tgt_tokenizer=self.decoder_tokenizer,
                    max_src_seq_length=cfg.max_seq_length,
                    max_tgt_seq_length=cfg.max_seq_length,
                    max_num_samples=num_samples[0],
                    seed=self._cfg.seed,
                    prepend_id=prepend_id,
                )
            elif cfg.get("objective", "nmt") == "nmt-xlm":
                # Pass sentinel tokens to the dataset after removing language tokens.
                additional_special_ids = self.encoder_tokenizer.additional_special_tokens_ids
                sentinel_tokens = [id for id in additional_special_ids if id not in self.multilingual_ids]
                dataset = BinarizedMemmapCrossLingualMLMAndTranslationDataset(
                    src_dataset_prefix=src_file,
                    tgt_dataset_prefix=tgt_file,
                    src_tokenizer=self.encoder_tokenizer,
                    tgt_tokenizer=self.decoder_tokenizer,
                    src_language=src_language,
                    tgt_language=tgt_language,
                    max_src_seq_length=cfg.max_seq_length // 2,
                    max_tgt_seq_length=cfg.max_seq_length // 2,
                    max_seq_length_dec=cfg.max_seq_length,
                    max_num_samples=num_samples[0],
                    sampling_ratios=cfg.sampling_ratios,
                    sentinel_tokens=sentinel_tokens,
                    seed=self._cfg.seed,
                )
        elif cfg.dataset_type == 'text_memmap':
            if cfg.get("objective", "nmt") == "nmt":
                dataset = TextMemmapSequenceToSequenceDataset(
                    src_file_name=src_file,
                    tgt_file_name=tgt_file,
                    src_tokenizer=self.encoder_tokenizer,
                    tgt_tokenizer=self.decoder_tokenizer,
                    max_src_seq_length=cfg.max_seq_length,
                    max_tgt_seq_length=cfg.max_seq_length,
                    max_num_samples=num_samples[0],
                    seed=self._cfg.seed,
                    prepend_id=prepend_id,
                )
            elif cfg.get("objective", "nmt") == "nmt-xlm":
                additional_special_ids = self.encoder_tokenizer.additional_special_tokens_ids
                sentinel_tokens = [id for id in additional_special_ids if id not in self.multilingual_ids]
                dataset = TextMemmapCrossLingualMLMAndTranslationDataset(
                    src_file_name=src_file,
                    tgt_file_name=tgt_file,
                    src_tokenizer=self.encoder_tokenizer,
                    tgt_tokenizer=self.decoder_tokenizer,
                    src_language=src_language,
                    tgt_language=tgt_language,
                    max_src_seq_length=cfg.max_seq_length // 2,
                    max_tgt_seq_length=cfg.max_seq_length // 2,
                    max_seq_length_dec=cfg.max_seq_length,
                    max_num_samples=num_samples[0],
                    sampling_ratios=cfg.sampling_ratios,
                    sentinel_tokens=sentinel_tokens,
                    seed=self._cfg.seed,
                )

        return dataset

    def build_memmap_dataset_from_config(self, cfg: DictConfig):
        """Builds a memmap dataset from a existing binary based o nthe provided config."""
        is_src_listconfig = isinstance(cfg.src_file_name, ListConfig)
        is_tgt_listconfig = isinstance(cfg.tgt_file_name, ListConfig)
        # If multilingual, make sure both source and target are list configs
        if self.multilingual:
            if not (is_src_listconfig and is_tgt_listconfig):
                raise ValueError(
                    f"Multilingual datasets must be configured with a ListConfig for both src_file_name and tgt_file_name"
                )
        if is_src_listconfig and not is_tgt_listconfig or is_tgt_listconfig and not is_src_listconfig:
            raise ValueError(
                f"Datasets must be configured with a ListConfig for both src_file_name and tgt_file_name or neither. Found only one of them as listconfig."
            )

        if is_src_listconfig and is_tgt_listconfig:
            if len(cfg.src_file_name) != len(cfg.tgt_file_name):
                raise ValueError(f"Datasets must have the same number of files in src_file_name and tgt_file_name")

            if cfg.concat_sampling_probabilities is None or not isinstance(
                cfg.concat_sampling_probabilities, ListConfig
            ):
                raise ValueError(
                    f"concat_sampling_probabilities must be a ListConfig with the same number of files in src_file_name and tgt_file_name, found {cfg.concat_sampling_probabilities}"
                )
            if len(cfg.concat_sampling_probabilities) != len(cfg.src_file_name):
                raise ValueError(
                    f"concat_sampling_probabilities must be of the same size as src_file_name and tgt_file_name. Provided size {len(cfg.concat_sampling_probabilities)}, number of datasets {len(cfg.src_file_name)}"
                )

            # Construct the data prefix list for `get_datasets_weights_and_num_samples()` that is of the format [weight1,file_name1,weight2,file_name2,...]
            data_prefix = []
            for weight, prefix in zip(cfg.concat_sampling_probabilities, cfg.src_file_name):
                data_prefix.append(weight)
                data_prefix.append(prefix)

            num_train_samples = [self.trainer.max_steps * self._cfg.global_batch_size]
            _, _, num_train_samples_per_dataset = get_datasets_weights_and_num_samples(data_prefix, num_train_samples)
            num_train_samples_after_blend = sum([x[0] for x in num_train_samples_per_dataset])

            datasets = []

            # For many -> one multilingual or bilingual models, we don't need to prepend a language token ID
            if not self.multilingual or self.multilingual_type == MultilingualModelType.many_to_one:
                multilingual_ids = [None] * len(cfg.src_file_name)
            # For one -> many and many -> many multilingual models, we need to prepend a language token ID
            else:
                multilingual_ids = [self.multilingual_lang_to_id[lang] for lang in self.cfg.tgt_language]

            for idx, (src_file, tgt_file, num_samples) in enumerate(
                zip(cfg.src_file_name, cfg.tgt_file_name, num_train_samples_per_dataset)
            ):
                dataset = self._instantiate_memmap_dataset(
                    cfg=cfg,
                    src_file=src_file,
                    tgt_file=tgt_file,
                    num_samples=num_samples,
                    prepend_id=multilingual_ids[idx],
                    src_language=self.src_language
                    if not isinstance(self.src_language, ListConfig)
                    else self.src_language[idx],
                    tgt_language=self.tgt_language
                    if not isinstance(self.tgt_language, ListConfig)
                    else self.tgt_language[idx],
                )
                datasets.append(dataset)
            dataset = BlendableDataset(
                datasets=datasets, weights=cfg.concat_sampling_probabilities, size=num_train_samples_after_blend
            )
        else:
            dataset = self._instantiate_memmap_dataset(
                cfg=cfg,
                src_file=cfg.src_file_name,
                tgt_file=cfg.tgt_file_name,
                num_samples=[self.trainer.max_steps * self._cfg.global_batch_size],
                src_language=self.src_language,
                tgt_language=self.tgt_language,
            )
        return dataset

    def list_available_models(self):
        pass

    def on_validation_epoch_start(self):
        app_state = AppState()
        _reconfigure_microbatch_calculator(
            rank=app_state.global_rank,
            rampup_batch_size=None,
            global_batch_size=parallel_state.get_data_parallel_world_size(),
            micro_batch_size=1,
            data_parallel_size=parallel_state.get_data_parallel_world_size(),
        )

    @torch.no_grad()
    def translate(
        self,
        text: List[str],
        source_lang: str = None,
        target_lang: str = None,
        return_beam_scores: bool = False,
        log_timing: bool = False,
    ) -> List[str]:
        """
        Translates list of sentences from source language to target language.
        Should be regular text, this method performs its own tokenization/de-tokenization
        Args:
            text: list of strings to translate
            source_lang: if not "ignore", corresponding MosesTokenizer and MosesPunctNormalizer will be run
            target_lang: if not "ignore", corresponding MosesDecokenizer will be run
            return_beam_scores: if True, returns a list of translations and their corresponding beam scores.
            log_timing: if True, prints timing information.
        Returns:
            list of translated strings
        """
        # __TODO__: This will reset both source and target processors even if you want to reset just one.
        # NOTE: This will also set up appropriate source and target processors for a given src/tgt language for multilingual models instead of creating a list of them.
        if source_lang is not None or target_lang is not None:
            self.source_processor, self.target_processor = MTEncDecModel.setup_pre_and_post_processing_utils(
                source_lang, target_lang, self.encoder_tokenizer_library, self.decoder_tokenizer_library
            )

        mode = self.training
        prepend_ids = []
        if self.multilingual and self.multilingual_type != MultilingualModelType.many_to_one:
            if target_lang is None:
                raise ValueError("target_lang needs to be specified to run inference for multilingual model.")
            tgt_symbol = self.encoder_tokenizer.token_to_id('<' + target_lang + '>')
            if tgt_symbol in self.multilingual_ids:
                prepend_ids = [tgt_symbol]
            else:
                print("WARNING: Target language ID not found in multilingual model. Prepending nothing.")

        if log_timing:
            timer = timers.NamedTimer()
        else:
            timer = None

        cache = {
            "timer": timer,
        }

        try:
            self.eval()
            self.training = False
            src, src_mask = MTEncDecModel.prepare_inference_batch(
                text=text,
                prepend_ids=prepend_ids,
                target=False,
                source_processor=self.source_processor,
                target_processor=self.target_processor,
                encoder_tokenizer=self.encoder_tokenizer,
                decoder_tokenizer=self.decoder_tokenizer,
                device=self.device,
            )
            with torch.inference_mode():
                predicted_tokens_ids, _ = self.decode(
                    src,
                    src_mask,
                    src.size(1)
                    + self._cfg.max_generation_delta,  # Generate up to src-length + max generation delta. TODO: Implement better stopping when everything hits <EOS>.
                    tokenizer=self.decoder_tokenizer,
                )
            best_translations = self.postprocess_outputs(
                outputs=predicted_tokens_ids, tokenizer=self.decoder_tokenizer, processor=self.target_processor
            )
            return_val = best_translations
        finally:
            self.train(mode=mode)

        if log_timing:
            timing = timer.export()
            timing["mean_src_length"] = src_mask.sum().cpu().item() / src_mask.shape[0]
            tgt, tgt_mask = self.prepare_inference_batch(
                text=best_translations,
                prepend_ids=prepend_ids,
                target=True,
                source_processor=self.source_processor,
                target_processor=self.target_processor,
                encoder_tokenizer=self.encoder_tokenizer,
                decoder_tokenizer=self.decoder_tokenizer,
                device=self.device,
            )
            timing["mean_tgt_length"] = tgt_mask.sum().cpu().item() / tgt_mask.shape[0]

            if type(return_val) is tuple:
                return_val = return_val + (timing,)
            else:
                return_val = (return_val, timing)

        return return_val

    def itn_translate_tn(
        self,
        text: List[str],
        source_lang: str = None,
        target_lang: str = None,
        return_beam_scores: bool = False,
        log_timing: bool = False,
        inverse_normalizer=None,
        normalizer=None,
        prepend_tgt_lang_id: bool = False,
    ) -> List[str]:
        """
        Calls the translate() method with the option of running ITN (inverse text-normalization) on the input and TN (text-normalization) on the output.
        Pipeline : ITN -> translate -> TN
        NOTE: ITN and TN objects must be initialized with the right languages.
        Args:
            text: list of strings to translate
            source_lang: if not "ignore", corresponding MosesTokenizer and MosesPunctNormalizer will be run
            target_lang: if not "ignore", corresponding MosesDecokenizer will be run
            return_beam_scores: if True, returns a list of translations and their corresponding beam scores.
            log_timing: if True, prints timing information.
            inverse_normalizer: instance of nemo_text_processing.inverse_text_normalization.inverse_normalize.InverseNormalizer
            normalizer: instance of nemo_text_processing.text_normalization.normalize.Normalizer
        Returns:
            list of translated strings
        """
        if inverse_normalizer is not None:
            text = [inverse_normalizer.normalize(example) for example in text]
        translations = self.translate(
            text, source_lang, target_lang, return_beam_scores, log_timing, prepend_tgt_lang_id
        )
        if normalizer is not None:
            translations = [normalizer.normalize(example) for example in translations]
        return translations

    def on_test_start(self) -> None:
        self.trainer.test_loop._data_fetcher = GlobalBatchDataFetcher()

    @property
    def encoder(self):
        return EncEmb(
            self.enc_dec_model.encoder_embedding,
            self.enc_dec_model.enc_dec_model.encoder,
            self.enc_dec_model.encoder_relative_position_embedding,
            self.device,
        )

    @property
    def decoder(self):
        return DecEmb(
            self.enc_dec_model.decoder_embedding,
            self.enc_dec_model.enc_dec_model.decoder,
            self.enc_dec_model.decoder_relative_position_embedding,
            self.device,
        )

    @property
    def log_softmax(self):
        return TokensHeadEmb(self.enc_dec_model.decoder_embedding, self.enc_dec_model.tokens_head, self.device)

    @property
    def input_module(self):
        return self.encoder

    def list_export_subnets(self):
        return ['encoder', 'log_softmax', 'decoder']<|MERGE_RESOLUTION|>--- conflicted
+++ resolved
@@ -314,15 +314,7 @@
             decoder_seq_length=decoder_seq_length,
         )
 
-<<<<<<< HEAD
-    def eval_step(self, dataloader_iter, batch_idx, dataloader_idx=0):
-        # Check if iterator is exhausted
-        dataloader_iter, done = self._val_iterator_done(dataloader_iter)
-        if done:
-            return
-=======
     def eval_step(self, dataloader_iter):
->>>>>>> 05d5218c
         # Need to squeze dim 0 for old NMT datasets since things are pre-batched and we ask the dataloader for batch size 1.
         batch, _, dataloader_idx = next(dataloader_iter)
         batch = [x.squeeze(dim=0) if x.ndim == 3 else x for x in batch]
