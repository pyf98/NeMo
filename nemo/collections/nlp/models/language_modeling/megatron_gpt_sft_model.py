# Copyright (c) 2023, NVIDIA CORPORATION.  All rights reserved.
#
# Licensed under the Apache License, Version 2.0 (the "License");
# you may not use this file except in compliance with the License.
# You may obtain a copy of the License at
#
#     http://www.apache.org/licenses/LICENSE-2.0
#
# Unless required by applicable law or agreed to in writing, software
# distributed under the License is distributed on an "AS IS" BASIS,
# WITHOUT WARRANTIES OR CONDITIONS OF ANY KIND, either express or implied.
# See the License for the specific language governing permissions and
# limitations under the License.
import itertools
import json
from functools import partial
from typing import Any, Optional

import torch
from omegaconf import DictConfig, ListConfig
from pytorch_lightning.loops.fetchers import _DataFetcherWrapper
from pytorch_lightning.trainer.trainer import Trainer

from nemo.collections.common.metrics import MetricStringToTorchMetric
from nemo.collections.nlp.data.language_modeling.megatron.base_dataset_utils import (
    get_datasets_weights_and_num_samples,
)
from nemo.collections.nlp.data.language_modeling.megatron.blendable_dataset import BlendableDataset
from nemo.collections.nlp.data.language_modeling.megatron.gpt_sft_chat_dataset import GPTSFTChatDataset
from nemo.collections.nlp.data.language_modeling.megatron.gpt_sft_dataset import GPTSFTDataset, GPTSFTPackedDataset
from nemo.collections.nlp.data.language_modeling.megatron.megatron_batch_samplers import (
    MegatronPretrainingBatchSampler,
)
from nemo.collections.nlp.models.language_modeling.megatron_gpt_model import MegatronGPTModel
from nemo.collections.nlp.modules.common.megatron.utils import get_iterator_k_split
from nemo.collections.nlp.modules.common.text_generation_utils import generate, get_computeprob_response
from nemo.collections.nlp.parts.mixins.nlp_adapter_mixins import NLPAdapterModelMixin
from nemo.collections.nlp.parts.utils_funcs import get_last_rank
from nemo.utils import AppState, logging

try:
    from apex.transformer.pipeline_parallel.utils import (
        _reconfigure_microbatch_calculator,
        get_current_global_batch_size,
        get_micro_batch_size,
        get_num_microbatches,
    )

    HAVE_APEX = True
except (ImportError, ModuleNotFoundError):
    HAVE_APEX = False

try:
    from megatron.core import parallel_state
    from megatron.core.pipeline_parallel.schedules import get_forward_backward_func

    HAVE_MEGATRON_CORE = True

except (ImportError, ModuleNotFoundError):

    HAVE_MEGATRON_CORE = False


__all__ = ['MegatronGPTSFTModel']


class MegatronGPTSFTModel(NLPAdapterModelMixin, MegatronGPTModel):
    """
    Megatron GPT Supervised Fine-Tuning
    """

    def __init__(self, cfg: DictConfig, trainer: Trainer):
        if not HAVE_APEX:
            raise ImportError(
                "Apex was not found. Please see the NeMo README for installation instructions: https://github.com/NVIDIA/NeMo#megatron-gpt."
            )
        super().__init__(cfg, trainer=trainer)
        self.sep_id = cfg.get('sep_id', 49704)
        if hasattr(self.cfg.data, "validation_ds"):
            self.val_metric, self.val_metric_name = self.setup_metric(self.cfg.data.validation_ds)
            self.val_metric = torch.nn.ModuleList(self.val_metric) if self.val_metric is not None else None
            # Used other keys from metadata to calulate metrics
            if hasattr(self.cfg.data.validation_ds, "metric"):
                self.val_metric_label_key = self.cfg.data.validation_ds.metric.get('label_key', 'labels')

        if hasattr(self.cfg.data, "test_ds"):
            self.test_metric, self.test_metric_name = self.setup_metric(self.cfg.data.test_ds)
            self.test_metric = torch.nn.ModuleList(self.test_metric) if self.test_metric is not None else None
            # Used other keys from metadata to calulate metrics
            if hasattr(self.cfg.data.test_ds, "metric"):
                self.test_metric_label_key = self.cfg.data.test_ds.metric.get('label_key', 'labels')

        # Set the profile start and end steps in the unit of global batach
        if hasattr(self, '_nsys_profile_enabled'):
            self._nsys_profile_start_step = self.cfg.nsys_profile.get('start_step', 0)
            self._nsys_profile_end_step = self.cfg.nsys_profile.get('end_step', 0)

        self._reset_activation_checkpointing_args()
        self.virtual_tokens = 0
        self.init_global_step = 0

    def setup_metric(self, data_cfg):
        metric_name = "exact_string_match"
        if not hasattr(data_cfg, "metric"):
            metric = MetricStringToTorchMetric["exact_string_match"]
        else:
            if not hasattr(data_cfg.metric, "name"):
                raise ValueError("Metric name is not provided in the metric config.")
            if data_cfg.metric.name == "loss":
                return None, "loss"
            if data_cfg.metric.name not in MetricStringToTorchMetric:
                raise KeyError(
                    f"{data_cfg.metric.name} is not supported. List of supported metrics: {MetricStringToTorchMetric.keys()}"
                )
            if data_cfg.metric.name in self._metrics_require_string2category_map:
                if data_cfg.metric.average is None:
                    raise ValueError(
                        f"{data_cfg.metric.name} requires specifying whether you want to compute a micro or macro average. Found None."
                    )
            if (
                data_cfg.metric.get('labels_are_strings', False)
                and data_cfg.metric.name in self._metrics_require_string2category_map
            ):
                if data_cfg.metric.num_classes is None:
                    raise ValueError(
                        "Number of classes is not provided in the metric section within the data config. "
                        f"Please provide the number of classes in the data config to use the {data_cfg.metric.name} metric."
                    )
                if data_cfg.metric.get('class_labels', None) is None or not isinstance(
                    data_cfg.metric.get('class_labels', None), ListConfig
                ):
                    raise ValueError(
                        "Class labels are not provided properly in the metric section witnin the data config. "
                        f"Please provide the class labels as a list of strings in the data config to use the {data_cfg.metric.name} metric."
                    )
                if len(data_cfg.metric.get('class_labels', None)) != data_cfg.metric.num_classes:
                    raise ValueError(
                        f"Number of class labels {len(data_cfg.metric.get('class_labels', None))} does not match `num_classes` : {data_cfg.metric.num_classes}"
                    )

            metric_name = data_cfg.metric.name
            metric = MetricStringToTorchMetric[metric_name]

            if isinstance(data_cfg.file_names, ListConfig):
                if 'rouge' not in data_cfg.metric.name:
                    metric = [
                        metric(average=data_cfg.metric.average, num_classes=data_cfg.metric.num_classes)
                        for _ in range(len(data_cfg.file_names))
                    ]
                else:
                    metric = [metric() for _ in range(len(data_cfg.file_names))]
            else:
                if 'rouge' not in data_cfg.metric.name:
                    metric = [metric(average=data_cfg.metric.average, num_classes=data_cfg.metric.num_classes)]
                else:
                    metric = [metric()]

        return metric, metric_name

    @property
    def _metrics_require_string2category_map(self):
        return set(["f1", "accuracy", "average_precision"])

    def maybe_setup_test(self):
        if hasattr(self.cfg.data, 'test_ds') and self.cfg.data.test_ds.get('file_names', None) is not None:
            self._test_dl = self.setup_eval_dataloader(self._test_ds, self.cfg.data.test_ds)
        return

    def setup(self, stage=None):
        # NOTE: super().__init__ will try and setup train/val/test datasets, but we sidestep this using a if self._train_ds is not None condition
        # We then set things up for real only once setup() of this class is called.
        resume_checkpoint_path = self.trainer.ckpt_path
        self.setup_complete = True
        if resume_checkpoint_path:
            init_consumed_samples = self._extract_consumed_samples_from_ckpt(resume_checkpoint_path)
        else:
            init_consumed_samples = 0
        self.init_consumed_samples = init_consumed_samples
        if stage == 'predict':
            return

        # If the user wants to manually override train and validation dataloaders before calling `.fit()`
        if self._train_dl is not None and self._validation_dl is not None:
            return
        self.build_train_valid_test_datasets(stage=stage)
        if hasattr(self, '_train_ds'):
            self.setup_training_dataloader()
        if hasattr(self, '_validation_ds'):
            self._validation_dl = self.setup_eval_dataloader(self._validation_ds, self.cfg.data.validation_ds)
        self.maybe_setup_test()

        # when using pipeline model parallel the final stage need to initialize word embeddings
        self.initialize_last_rank_embeddings()

        if self.cfg.get('transformer_engine', False) or self.cfg.get('mcore_gpt', False):
            self.setup_transformer_engine_tp_groups()
        self.setup_complete = True

    def _build_dataset(self, data_cfg, is_train=True):
        packed_sequence = data_cfg.get("packed_sequence", False)
        datasets = []
        # Determine if we are using a single dataset or a list of datasets.
        is_list_config = isinstance(data_cfg.file_names, ListConfig)
        if not is_list_config:
            raise ValueError(f"SFT train/validation datasets must be provided as a list of individual JSONL files.")

        if is_train:
            # Construct the data prefix list for `get_datasets_weights_and_num_samples()`
            # that is of the format [weight1,file_name1,weight2,file_name2,...]
            if data_cfg.concat_sampling_probabilities is None or not isinstance(
                data_cfg.concat_sampling_probabilities, ListConfig
            ):
                raise ValueError(
                    (
                        f"concat_sampling_probabilities must be a ListConfig with the same number of files in file_names."
                        f"Found: {data_cfg.concat_sampling_probabilities}"
                    )
                )

            if len(data_cfg.get('concat_sampling_probabilities', None)) != len(data_cfg.file_names):
                raise ValueError(
                    (
                        f"concat_sampling_probabilities must be of the same size as file_names.",
                        f"Provided size {len(data_cfg.concat_sampling_probabilities)}, number of datasets {len(data_cfg.file_names)}",
                    )
                )

            data_prefix = []
            for weight, prefix in zip(data_cfg.concat_sampling_probabilities, data_cfg.file_names):
                data_prefix.append(weight)
                data_prefix.append(prefix)

            if self.trainer.max_steps is None or self.trainer.max_steps <= 0:
                raise ValueError(
                    f'Trainer max_steps must be set to a positive integer. Found {self.trainer.max_steps}'
                )
            num_train_samples = [self.trainer.max_steps * data_cfg.global_batch_size]
            _, _, num_train_samples_per_dataset = get_datasets_weights_and_num_samples(data_prefix, num_train_samples)
            num_train_samples_after_blend = sum([x[0] for x in num_train_samples_per_dataset])
        else:
            num_train_samples_per_dataset = [[None]] * len(data_cfg.file_names)

        # Check dataset max_seq_legnth and max_position_embeddings size
        if (
            self.cfg.get('position_embedding_type', None) in [None, 'learned_absolute']
            and data_cfg.max_seq_length > self.cfg.max_position_embeddings
        ):
            logging.warning(
                f"Set dataset max_seq_length to max_position_embeddings {self.cfg.max_position_embeddings} if using learned_absolute position embedding"
            )
            data_cfg.max_seq_length = self.cfg.max_position_embeddings

        # TE requires that the first input dim is divisible by 8 and the second by 16 for fp8
        # When using sequence parallel, sequence will further be split by TP size
        pad_seq_length_to_mult = (
            8 * self.cfg.get('tensor_model_parallel_size', 1) if self.cfg.get('sequence_parallel', False) else 16
        )

        for file_path, num_samples in zip(data_cfg.file_names, num_train_samples_per_dataset):
            if self.cfg.data.get("chat", False):
                dataset_cls = GPTSFTChatDataset
            elif packed_sequence:
                dataset_cls = GPTSFTPackedDataset
                assert data_cfg.micro_batch_size == 1, "Micro batch size must be 1 if using packed sequence"
            else:
                dataset_cls = GPTSFTDataset

            # TODO(akoumparouli): MCore assumes/requires equal length input sequences.
            if not data_cfg.get('pad_to_max_length', False) and self.cfg.get('expert_model_parallel_size', 1) > 1:
                raise ValueError('Expert parallelism requires pad_to_max_length')

            dataset = dataset_cls(
                file_path=file_path,
                tokenizer=self.tokenizer,
                max_seq_length=data_cfg.max_seq_length,
                min_seq_length=data_cfg.min_seq_length,
                pad_seq_length_to_mult=pad_seq_length_to_mult,
                add_bos=data_cfg.get('add_bos', False),
                add_eos=data_cfg.get('add_eos', True),
                add_sep=data_cfg.get('add_sep', False),
                sep_id=self.sep_id,
                max_num_samples=num_samples[0] if not packed_sequence else None,
                seed=data_cfg.get('seed', 1234),
                label_key=data_cfg.get('label_key', 'answer'),
                answer_only_loss=self.cfg.get('answer_only_loss', True),
                truncation_field=data_cfg.get('truncation_field', 'text'),
                pad_to_max_length=data_cfg.get('pad_to_max_length', False),
                index_mapping_dir=data_cfg.get('index_mapping_dir', None),
                prompt_template=data_cfg.get('prompt_template', None),
                virtual_tokens=self.virtual_tokens,
                tokens_to_generate=data_cfg.get(
                    'tokens_to_generate', 0
                ),  # used at inference time to allocate tensor positions for tokens that will be generated by inf procedure.
                memmap_workers=data_cfg.get(
                    'memmap_workers', None
                ),  # used to set num. of workers to create the memmap index files
                hf_dataset=data_cfg.get(
                    'hf_dataset', False
                ),  # Whether to load the json file with the HuggingFace dataset. otherwise, will load the jsonl file with the JSONLMemMapDataset.
                truncation_method=data_cfg.get(
                    'truncation_method', 'right'
                ),  # used to choose truncation method. Options: ['random', 'left', 'right']
                special_tokens=self.cfg.data.get(
                    'chat_prompt_tokens', None
                ),  # special tokens for the chat prompts, a dictionary of {token_type: token}. Default: {'system_turn_start': '<extra_id_0>', 'turn_start': '<extra_id_1>', 'label_start': '<extra_id_2>', 'end_of_turn': '\n', "end_of_name": "\n"}
                is_test=not is_train,
            )
            datasets.append(dataset)
        if is_train:
            if packed_sequence:
                num_train_samples_after_blend = sum(len(dataset) for dataset in datasets)
            dataset = BlendableDataset(
                datasets=datasets, weights=data_cfg.concat_sampling_probabilities, size=num_train_samples_after_blend
            )
            return dataset
        else:
            return datasets

    def _determine_log_key(self, data_config, dataloader_idx, metric_name, mode):
        # Function that determines whether to log based on the user provided name of the dataset or the dataloader index.
        base_key = f"{mode}_{metric_name}_" if metric_name is not None else f"{mode}_"
        # If the user provided names for each validation/test dataset, use those.
        if hasattr(data_config, "names") and data_config.names is not None:
            # With only a single validation/test dataset, the name is not a list.
            if not isinstance(data_config.names, ListConfig):
                name = data_config.names
            else:
                name = data_config.names[dataloader_idx]
            return base_key + name
        else:
            return base_key + f"dataloader{dataloader_idx}"

    def fwd_bwd_step(self, dataloader_iter, forward_only, first_val_step=None):
<<<<<<< HEAD
        batch = next(dataloader_iter)
=======
        # Return only batch if batch, batch_idx, dataloder_idx are extracted as a tuple in the previous func
        # call like validation_step otherwise return tuple (in which case dataloader_iter is still a PTL _DataFetcherWrapper object)
        if isinstance(dataloader_iter, _DataFetcherWrapper):
            batch, _, _ = next(dataloader_iter)
        else:
            batch = next(dataloader_iter)
>>>>>>> 05d5218c

        log_token_counts = self.cfg.get('log_token_counts', False)
        if log_token_counts:
            token_count_avg = sum(batch['token_count']) / len(batch['token_count'])

        # Pass only torch.Tensor to prevent errors when process get_iterator_k_split()
        batch = {k: v for k, v in batch.items() if isinstance(v, torch.Tensor)}
        _, seq_length = batch['tokens'].shape
        data_iter = get_iterator_k_split(batch, get_num_microbatches())

        if log_token_counts:
            self.log('seq_length_padded', seq_length, prog_bar=True, batch_size=1)
            self.log('tokens_avg', token_count_avg, prog_bar=True, sync_dist=True, batch_size=1)

        # handle asynchronous grad reduction
        no_sync_func = None
        grad_sync_func = None
        param_sync_func = None
        if not forward_only and self.with_distributed_adam:
            no_sync_func = partial(self._optimizer.no_sync, greedy_grad_copy=self.megatron_amp_O2,)
            grad_sync_func = self.reduce_overlap_gradients
            param_sync_func = self.sync_overlap_parameters

        for module in self.get_model_module_list():
            module.config.no_sync_func = no_sync_func
            module.config.grad_sync_func = grad_sync_func
            module.config.param_sync_func = param_sync_func

        fwd_bwd_function = get_forward_backward_func()

        losses_reduced_per_micro_batch = fwd_bwd_function(
            forward_step_func=self.get_forward_output_and_loss_func(tuning=True),
            data_iterator=self._make_data_iterator_list(data_iter),
            model=self.model,
            num_microbatches=get_num_microbatches(),
            forward_only=forward_only,
            seq_length=seq_length,
            micro_batch_size=get_micro_batch_size(),
<<<<<<< HEAD
            # first_val_step=first_val_step,  # TODO: uncomment when megatron-core and mcore-mixin are updated
=======
            first_val_step=first_val_step,
>>>>>>> 05d5218c
        )

        non_loss_tensors = {}
        # only the last stages of the pipeline return losses
        if losses_reduced_per_micro_batch:
            for item in losses_reduced_per_micro_batch:
                for k, v in item.items():
                    if k != 'avg':
                        av = non_loss_tensors.get(k, [])
                        av.append(v)
                        non_loss_tensors[k] = av
            if (not forward_only) or self.cfg.data.get('validation_drop_last', True):
                # average loss across micro batches
                loss_tensors_list = [loss_reduced['avg'] for loss_reduced in losses_reduced_per_micro_batch]
                loss_tensor = torch.concat(loss_tensors_list)
                loss_mean = loss_tensor.mean()
            else:
                # Get the total loss since micro batches sizes are not uniform
                loss_sum_tensors_list = [
                    loss_sum['loss_sum_and_ub_size']
                    for loss_sum in losses_reduced_per_micro_batch
                    if loss_sum['loss_sum_and_ub_size'][1] > 0
                ]
                loss_sum = (
                    torch.vstack(loss_sum_tensors_list).sum(axis=0)
                    if len(loss_sum_tensors_list) > 0
                    else torch.tensor([0.0, 0.0]).cuda()
                )
                return loss_sum
        else:
            # we're not on the last pipeline stage so no losses
            if forward_only:
                loss_mean = []
            else:
                loss_mean = torch.tensor(0.0).cuda()

        # if forward_only:
        # return loss_mean
        if non_loss_tensors:  # TODO: need a nicer way to do this via inheritance (@adithyare)
            return loss_mean, non_loss_tensors
        else:
            return loss_mean

    def validation_step(self, dataloader_iter):
        return self.inference_step(dataloader_iter, 'validation')

    def test_step(self, dataloader_iter):
<<<<<<< HEAD
        # Add try except since dataloader_iter in PTL 2.0 doesnt catch the end of iterables
        return self.inference_step(dataloader_iter, 'test')

    def inference_step(self, dataloader_iter, mode):
        # Check if iterator is exhausted
=======
        return self.inference_step(dataloader_iter, 'test')

    def inference_step(self, dataloader_iter, mode):
>>>>>>> 05d5218c
        batch, batch_idx, dataloader_idx = next(dataloader_iter)
        data_cfg = self.cfg.data.validation_ds if mode == 'validation' else self.cfg.data.test_ds
        self._reconfigure_and_process_inference_batch(batch, data_cfg)
        # Meta data from dataset
<<<<<<< HEAD
        metadata = batch.get('metadata', [{}] * len(batch['tokens']))
        loss = super().validation_step(itertools.chain([(batch, batch_idx, dataloader_idx)]))
=======
        outputs = self.inference_step_validation_call(batch, batch_idx, data_cfg, dataloader_idx)

        if mode == 'validation':
            if type(self.trainer.val_dataloaders) == list and len(self.trainer.val_dataloaders) > 1:
                # super().validation_step appends just loss to self.validation_step_outputs, replace the last appended loss with the outputs dict
                self.validation_step_outputs[dataloader_idx][-1] = outputs
            else:
                # super().validation_step appends just loss to self.validation_step_outputs, replace the last appended loss with the outputs dict
                self.validation_step_outputs[-1] = outputs
        else:
            if type(self.trainer.test_dataloaders) == list and len(self.trainer.test_dataloaders) > 1:
                self.test_step_outputs[dataloader_idx][-1] = outputs
            else:
                self.test_step_outputs[-1] = outputs
        return outputs

    def inference_step_validation_call(self, batch, batch_idx, data_cfg, dataloader_idx=0):
        metadata = batch.get('metadata', [{}] * len(batch['tokens']))
        # Pass dataloader_idx, as it's needed in val_step of GPTModel to append the loss correctly to self.val/test_step_outputs
        # in case of multi dataloaders
        loss = super().validation_step(itertools.chain([batch]), dataloader_idx)

>>>>>>> 05d5218c
        if data_cfg.get("write_predictions_to_file", False) or data_cfg.metric.name != 'loss':
            # We need _inference_config to get generation params
            # add_BOS and tokens_to_generate are set in dataset
            if self.get_inference_config() is None:
                self.set_inference_config(inference_config={})
            self._inference_config['add_BOS'] = data_cfg.add_bos
            self._inference_config['tokens_to_generate'] = data_cfg.get('tokens_to_generate')

            output = self.predict_step(batch, batch_idx, dataloader_idx)
<<<<<<< HEAD
            inputs_text = [self.tokenizer.ids_to_text(c.tolist()) for c in batch['contexts']]
            labels_text = [self.tokenizer.ids_to_text(a.tolist()) for a in batch['answers']]
            preds_text = [
                self.tokenizer.ids_to_text(t[l.item() :][: data_cfg.get('tokens_to_generate')])
                for t, l in zip(output['token_ids'], batch['context_lengths'])
            ]
=======
            if output:
                inputs_text = [self.tokenizer.ids_to_text(c.tolist()) for c in batch['contexts']]
                labels_text = [self.tokenizer.ids_to_text(a.tolist()) for a in batch['answers']]
                preds_text = [
                    self.tokenizer.ids_to_text(t[l.item() :][: data_cfg.get('tokens_to_generate')])
                    for t, l in zip(output['token_ids'], batch['context_lengths'])
                ]
            else:
                inputs_text, labels_text, preds_text = [], [], []
>>>>>>> 05d5218c
        else:
            inputs_text, labels_text, preds_text = [], [], []

        outputs = {
            'loss': loss,
            'preds': preds_text,  # [str]
            'labels': labels_text,  # [str]
            'inputs': inputs_text,  # [str]
            'metadata': metadata,  # [dict]
        }
<<<<<<< HEAD

        if mode == 'validation':
            if len(self._validation_dl) > 1:
                # super().validation_step appends just loss to self.validation_step_outputs, replace the last appended loss with the outputs dict
                self.validation_step_outputs[dataloader_idx][-1] = outputs
            else:
                # super().validation_step appends just loss to self.validation_step_outputs, replace the last appended loss with the outputs dict
                self.validation_step_outputs[-1] = outputs
        else:
            if len(self._test_dl) > 1:
                self.test_step_outputs[dataloader_idx][-1] = outputs
            else:
                self.test_step_outputs[-1] = outputs
        return outputs
=======
        return outputs

    def gather_and_maybe_write_predictions(self, output, data_cfg, mode, averaged_metric, dataloader_idx=0):
        # Gather the outputs object from all data parallel ranks since we are using the DistributedSampler which splits data across DDP ranks.
        gathered_outputs = [None for _ in range(parallel_state.get_data_parallel_world_size())]
        torch.distributed.all_gather_object(
            gathered_outputs,
            [
                {'preds': x['preds'], 'labels': x['labels'], 'inputs': x['inputs'], 'metadata': x['metadata']}
                for x in output
            ],
            group=parallel_state.get_data_parallel_group(),
        )

        # Remove duplicate examples due to distributed sampler.
        deduplicated_outputs = {
            'preds': [],
            'labels': [],
            'inputs': [],
            'metadata': [],
        }
        total_size = 0
        for rank in range(0, parallel_state.get_data_parallel_world_size()):
            for batch in gathered_outputs[rank]:
                for pred, label, input, metadata in zip(
                    batch['preds'], batch['labels'], batch['inputs'], batch['metadata']
                ):
                    total_size += 1
                    if not metadata.get("__AUTOGENERATED__", False):
                        deduplicated_outputs['preds'].append(pred)
                        deduplicated_outputs['labels'].append(label)
                        deduplicated_outputs['inputs'].append(input)
                        deduplicated_outputs['metadata'].append(metadata)
                    else:
                        logging.info(f"skipping autogenerated example example {input} prediction {pred} label {label}")

        # Compute metric score
        metric_name = self.val_metric_name if mode == 'validation' else self.test_metric_name
        metric_label_key = self.val_metric_label_key if mode == 'validation' else self.test_metric_label_key
        if metric_name != 'loss':
            metric_log_key = self._determine_log_key(data_cfg, dataloader_idx, metric_name, mode)
            metric_fn = self.val_metric[dataloader_idx] if mode == 'validation' else self.test_metric[dataloader_idx]
            if metric_label_key in deduplicated_outputs['metadata'][0]:
                labels = [m[metric_label_key] for m in deduplicated_outputs['metadata']]
            else:
                labels = deduplicated_outputs['labels']

            for pred, label in zip(deduplicated_outputs['preds'], labels):
                _ = metric_fn(pred, label)

            metric_result = metric_fn.compute()

            if metric_name == 'rouge':
                for k, v in metric_result.items():
                    if 'fmeasure' in k:
                        self.log(metric_log_key + f'_{k}', v.item(), sync_dist=True)
                        logging.info(f"{mode} {metric_name} {k}: {v.item()}")
                metric_result = metric_result['rouge1_fmeasure']
            else:
                self.log(metric_log_key, metric_result.item(), sync_dist=True)
                logging.info(f"{mode} {metric_name}: {metric_result.item()}")

            metric_fn.reset()
            averaged_metric.append(metric_result)

        # Write predictions to file
        if self.global_rank == 0 and data_cfg.get("write_predictions_to_file", False):
            logging.info(
                f"Total deduplicated inference data size: {total_size} to {len(deduplicated_outputs['inputs'])}"
            )

            # Check if the user provided a prefix path to the file(s) they want to write.
            if not hasattr(data_cfg, "output_file_path_prefix") or data_cfg.output_file_path_prefix is None:
                raise ValueError(
                    f"Cannot write predictions to file when output_file_path_prefix is not set or present in the yaml config file."
                )
            filename_log_key = self._determine_log_key(data_cfg, dataloader_idx, None, mode)
            self.write_predictions_to_file(
                deduplicated_outputs, f"{data_cfg.output_file_path_prefix}_{filename_log_key}"
            )

        return deduplicated_outputs, total_size
>>>>>>> 05d5218c

    def inference_epoch_end(self, outputs, mode, data_cfg):
        # TODO: this method should be modularized. It is too long and does too many things. (@adithyare)
        # Parent class will handle logging of the loss.
<<<<<<< HEAD
        if not outputs or (all([not x for x in outputs])):
=======
        if not outputs or not outputs[0]:
>>>>>>> 05d5218c
            return

        if isinstance(outputs[0], dict):
            outputs = [outputs]

        averaged_loss = []
        averaged_metric = []
        # Log metrics for each provided validation/test dataset.
        for dataloader_idx, output in enumerate(outputs):
            # Expand on_validation_epoch_end from parent class MegatronGPTModel as on_validation_epoch_end doesnt take outputs arg
            # loss = super().on_validation_epoch_end([x['loss'] for x in output])
            loss_vals = [x['loss'] for x in output]
            if parallel_state.is_pipeline_last_stage():
                # only the last pipeline parallel stages return loss with their batch size
                if self.cfg.data.get('validation_drop_last', True):
                    loss = torch.stack(loss_vals).mean()
<<<<<<< HEAD
                else:
                    # Compute the avg loss by total_loss across all samples / total number of samples
                    total_loss_and_total_samples = torch.vstack(loss_vals).sum(axis=0)
                    avg_loss = total_loss_and_total_samples[0] / total_loss_and_total_samples[1]
                    loss = avg_loss.type(torch.float32).cuda()
            else:
                loss = torch.tensor(0.0, dtype=torch.float32).cuda()

            # we can only log on one rank if it is rank zero so we broadcast from last rank
            torch.distributed.broadcast(loss, get_last_rank())

            self.log('val_loss', loss, prog_bar=True, rank_zero_only=True, batch_size=1)

            # Determine the key used to log the loss based on the user provided name of the dataset or the dataloader index.
            loss_log_key = self._determine_log_key(data_cfg, dataloader_idx, "loss", mode)
            self.log(loss_log_key, loss, batch_size=1)
            averaged_loss.append(loss)

            # Gather the outputs object from all data parallel ranks since we are using the DistributedSampler which splits data across DDP ranks.
            gathered_outputs = [None for _ in range(parallel_state.get_data_parallel_world_size())]
            torch.distributed.all_gather_object(
                gathered_outputs,
                [
                    {'preds': x['preds'], 'labels': x['labels'], 'inputs': x['inputs'], 'metadata': x['metadata']}
                    for x in output
                ],
                group=parallel_state.get_data_parallel_group(),
            )

            # Remove duplicate examples due to distributed sampler.
            deduplicated_outputs = {
                'preds': [],
                'labels': [],
                'inputs': [],
                'metadata': [],
            }
            total_size = 0
            for rank in range(0, parallel_state.get_data_parallel_world_size()):
                for batch in gathered_outputs[rank]:
                    for pred, label, input, metadata in zip(
                        batch['preds'], batch['labels'], batch['inputs'], batch['metadata']
                    ):
                        total_size += 1
                        if not metadata.get("__AUTOGENERATED__", False):
                            deduplicated_outputs['preds'].append(pred)
                            deduplicated_outputs['labels'].append(label)
                            deduplicated_outputs['inputs'].append(input)
                            deduplicated_outputs['metadata'].append(metadata)
                        else:
                            logging.info(
                                f"skipping autogenerated example example {input} prediction {pred} label {label}"
                            )

            # Compute metric score
            metric_name = self.val_metric_name if mode == 'validation' else self.test_metric_name
            metric_label_key = self.val_metric_label_key if mode == 'validation' else self.test_metric_label_key
            if metric_name != 'loss':
                metric_log_key = self._determine_log_key(data_cfg, dataloader_idx, metric_name, mode)
                metric_fn = (
                    self.val_metric[dataloader_idx] if mode == 'validation' else self.test_metric[dataloader_idx]
                )
                if metric_label_key in deduplicated_outputs['metadata'][0]:
                    labels = [m[metric_label_key] for m in deduplicated_outputs['metadata']]
                else:
                    labels = deduplicated_outputs['labels']

                for pred, label in zip(deduplicated_outputs['preds'], labels):
                    _ = metric_fn(pred, label)

                metric_result = metric_fn.compute()

                if metric_name == 'rouge':
                    for k, v in metric_result.items():
                        if 'fmeasure' in k:
                            self.log(metric_log_key + f'_{k}', v.item(), sync_dist=True)
                            logging.info(f"{mode} {metric_name} {k}: {v.item()}")
                    metric_result = metric_result['rouge1_fmeasure']
                else:
                    self.log(metric_log_key, metric_result.item(), sync_dist=True)
                    logging.info(f"{mode} {metric_name}: {metric_result.item()}")

                metric_fn.reset()
                averaged_metric.append(metric_result)

            # Write predictions to file
            if self.global_rank == 0 and data_cfg.get("write_predictions_to_file", False):
                logging.info(
                    f"Total deduplicated inference data size: {total_size} to {len(deduplicated_outputs['inputs'])}"
                )

                # Check if the user provided a prefix path to the file(s) they want to write.
                if not hasattr(data_cfg, "output_file_path_prefix") or data_cfg.output_file_path_prefix is None:
                    raise ValueError(
                        f"Cannot write predictions to file when output_file_path_prefix is not set or present in the yaml config file."
                    )
                filename_log_key = self._determine_log_key(data_cfg, dataloader_idx, None, mode)
                self.write_predictions_to_file(
                    deduplicated_outputs, f"{data_cfg.output_file_path_prefix}_{filename_log_key}"
                )
=======
                else:
                    # Compute the avg loss by total_loss across all samples / total number of samples
                    total_loss_and_total_samples = torch.vstack(loss_vals).sum(axis=0)
                    avg_loss = total_loss_and_total_samples[0] / total_loss_and_total_samples[1]
                    loss = avg_loss.type(torch.float32).cuda()
            else:
                loss = torch.tensor(0.0, dtype=torch.float32).cuda()

            # we can only log on one rank if it is rank zero so we broadcast from last rank
            torch.distributed.broadcast(loss, get_last_rank())

            self.log('val_loss', loss, prog_bar=True, rank_zero_only=True, batch_size=1)

            # Determine the key used to log the loss based on the user provided name of the dataset or the dataloader index.
            loss_log_key = self._determine_log_key(data_cfg, dataloader_idx, "loss", mode)
            self.log(loss_log_key, loss, batch_size=1)
            averaged_loss.append(loss)
            self.gather_and_maybe_write_predictions(output, data_cfg, mode, averaged_metric, dataloader_idx)
>>>>>>> 05d5218c

            torch.distributed.barrier(group=parallel_state.get_data_parallel_group())
            outputs[dataloader_idx].clear()  # free memory

        # Logging of the averaged metrics:
        averaged_loss = sum(averaged_loss) / len(averaged_loss)
        averaged_metric = sum(averaged_metric) / len(averaged_metric) if len(averaged_metric) >= 1 else None

        # Handle case where metrics can be nan or inf. This can break checkpoint save/load.
        if averaged_metric is not None and (torch.isinf(averaged_metric) or torch.isnan(averaged_metric)):
            app_state = AppState()
            monitor_mode = app_state.checkpoint_callback_params.mode
            assert monitor_mode in ['min', 'max']
            averaged_metric = 0.0 if monitor_mode == 'max' else 1e5

        if mode == 'validation':
            self.log("validation_loss", averaged_loss, batch_size=1)
            if averaged_metric is not None:
                self.log(f"validation_{self.val_metric_name}", averaged_metric)
        elif mode == 'test':
            self.log("test_loss", averaged_loss, batch_size=1)
            if averaged_metric is not None:
                self.log(f"test_{self.test_metric_name}", averaged_metric)

        # Merge the functionality of previous on_inference_epoch_end() within inference_epoch_end() func here
        app_state = AppState()
        self._restore_activation_checkpointing_args()
        if hasattr(self, "_train_ds"):
            _reconfigure_microbatch_calculator(
                rank=app_state.global_rank,
                rampup_batch_size=None,
                global_batch_size=self.cfg.data.train_ds.global_batch_size,
                micro_batch_size=self.cfg.data.train_ds.micro_batch_size,
                data_parallel_size=parallel_state.get_data_parallel_world_size(),
            )
        # When running `trainer.validate()`, the training dataset is not available.
        else:
            logging.warning('No training data found, reconfiguring microbatches based on validation batch sizes.')
            _reconfigure_microbatch_calculator(
                rank=app_state.global_rank,
                rampup_batch_size=None,
                global_batch_size=data_cfg.global_batch_size,
                micro_batch_size=data_cfg.micro_batch_size,
                data_parallel_size=parallel_state.get_data_parallel_world_size(),
            )

        return averaged_loss, averaged_metric

    def predict_step(self, batch: Any, batch_idx: int, dataloader_idx: Optional[int] = None) -> Any:
        inference_config = self.get_inference_config()
        # need to overwrite some configuration, make it immutable
        inference_config = inference_config.copy()
        global_batch_size_per_gpu = batch['tokens'].size(0)
        num_micro_batches_before_decode = get_num_microbatches()

        compute_logprob = inference_config.get('compute_logprob', False)
        if compute_logprob:
            inference_config['inputs'] = batch
            inference_config['tokens_to_generate'] = 1
            inference_config['all_probs'] = True
            inference_config["add_BOS"] = False
            inference_config['greedy'] = True
            response = generate(self, **inference_config)
            response = get_computeprob_response(self.tokenizer, response, batch)
        else:
            # for megatron_gpt_eval.py
            if isinstance(batch, list):
                inference_config['inputs'] = batch
            else:
                # peft_eval.py
                inference_config['inputs'] = (batch['contexts'].cuda(), batch['context_lengths'].cuda())
            response = generate(self, **inference_config)

        app_state = AppState()
        _reconfigure_microbatch_calculator(
            rank=app_state.global_rank,
            rampup_batch_size=None,
            global_batch_size=global_batch_size_per_gpu * parallel_state.get_data_parallel_world_size(),
            micro_batch_size=global_batch_size_per_gpu // num_micro_batches_before_decode,
            data_parallel_size=parallel_state.get_data_parallel_world_size(),
        )

        return response

    def write_predictions_to_file(self, outputs, output_file_path_prefix):
        output_file_path = output_file_path_prefix + "_inputs_preds_labels.jsonl"
        with open(output_file_path, "w") as f_json:
            assert (
                len(outputs['inputs']) == len(outputs['preds']) == len(outputs['labels']) == len(outputs['metadata'])
            )
            for i, p, l, m in zip(outputs['inputs'], outputs['preds'], outputs['labels'], outputs['metadata']):
                json_string = {'input': i, 'pred': p, 'label': l}
                for k, v in m.items():
                    if k not in json_string:
                        json_string[k] = v
                f_json.write(json.dumps(json_string) + '\n')

        logging.info(f'Predictions saved to {output_file_path}')

    def cast_for_metric(self, pred, label, metric_name, class_labels=None, labels_are_strings=False):
        if metric_name == 'exact_string_match' or 'rouge' in metric_name:
            return pred, label
        pred = pred.replace(' ', '')
        label = label.replace(' ', '')

        # Correlation metrics require casting to float.
        if metric_name in ['pearson_corr_coef', 'spearman_corr_coef']:
            # Text-to-text model predictions may not always be valid floating point numbers.
            try:
                pred = float(pred)
            except ValueError:
                pred = 0.0

            try:
                label = float(label)
            except ValueError:
                raise ValueError(f'Could not convert {label} to float.')

            pred = torch.FloatTensor([pred]).to(self.device)
            label = torch.FloatTensor([label]).to(self.device)

        # Other metrics require casting to integers.
        elif metric_name in self._metrics_require_string2category_map and not labels_are_strings:
            # Text-to-text model predictions may not always be valid integers.
            try:
                pred = int(pred)
            except ValueError:
                pred = 0

            try:
                label = int(label)
            except ValueError:
                raise ValueError(f'Could not convert {label} to int.')

            pred = torch.LongTensor([pred]).to(self.device)
            label = torch.LongTensor([label]).to(self.device)

        # If labels are strings, we need to convert them to indices for some metrics.
        elif metric_name in self._metrics_require_string2category_map and labels_are_strings:
            # Cast string labels to integers before computing the metric.
            if pred not in class_labels:
                pred = 0  # If the prediction is not in the class labels, use the first class label.
            else:
                pred = class_labels.index(pred)
            if label not in class_labels:
                raise ValueError(f"Ground truth labe; {label} is not in the class labels list : {class_labels}")
            label = class_labels.index(label)
            pred = torch.LongTensor([pred]).to(self.device)
            label = torch.LongTensor([label]).to(self.device)
        else:
            raise ValueError(f'Metric {metric_name} not supported.')

        return pred, label

    # Override the parent batch reconfiguring logic.
    def _reconfigure_and_process_inference_batch(self, batch, data_cfg):
        global_batch_size_per_gpu = batch['tokens'].size(0)
        # This should happen only on the last batch of the dataset.
        if (
            global_batch_size_per_gpu
            != get_current_global_batch_size() // parallel_state.get_data_parallel_world_size()
        ):
            # NOTE: This is reconfiguring to make sure there is no grad-acc for validation batches.
            if (
                global_batch_size_per_gpu
                != data_cfg.global_batch_size // parallel_state.get_data_parallel_world_size()
            ):
                app_state = AppState()
                _reconfigure_microbatch_calculator(
                    rank=app_state.global_rank,
                    rampup_batch_size=None,
                    global_batch_size=global_batch_size_per_gpu * parallel_state.get_data_parallel_world_size(),
                    micro_batch_size=global_batch_size_per_gpu,
                    data_parallel_size=parallel_state.get_data_parallel_world_size(),
                )
            # NOTE: need to explicitly handle resetting for multi-validation
            else:
                app_state = AppState()
                _reconfigure_microbatch_calculator(
                    rank=app_state.global_rank,
                    rampup_batch_size=None,
                    global_batch_size=data_cfg.global_batch_size,
                    micro_batch_size=data_cfg.micro_batch_size,
                    data_parallel_size=parallel_state.get_data_parallel_world_size(),
                )
<<<<<<< HEAD
=======

    def maybe_build_test(self):
        if hasattr(self.cfg.data, 'test_ds') and self.cfg.data.test_ds.get('file_names', None) is not None:
            logging.info('Building GPT SFT test datasets.')
            # Wrap this in a list since the general finetuning parent class supports multi-validation.
            self._test_ds = self._build_dataset(self.cfg.data.test_ds, is_train=False)
            logging.info(f'Length of test dataset: {len(self._test_ds[0])}')
        return
>>>>>>> 05d5218c

    def build_train_valid_test_datasets(self, stage):
        if stage != 'test':
            logging.info('Building GPT SFT validation datasets.')
            # Wrap this in a list since the general finetuning parent class supports multi-validation.
            self._validation_ds = self._build_dataset(self.cfg.data.validation_ds, is_train=False)
            lengths = [len(x) for x in self._validation_ds]
            logging.info(f'Length of val datasets: {lengths}, total: {sum(lengths)}')

        if stage != 'validate':
<<<<<<< HEAD
            if hasattr(self.cfg.data, 'test_ds'):
                logging.info('Building GPT SFT test datasets.')
                # Wrap this in a list since the general finetuning parent class supports multi-validation.
                self._test_ds = self._build_dataset(self.cfg.data.test_ds, is_train=False)
                lengths = [len(x) for x in self._test_ds]
                logging.info(f'Length of test datasets: {lengths}, total: {sum(lengths)}')
=======
            self.maybe_build_test()
>>>>>>> 05d5218c

        if stage == 'validate' or stage == 'test':
            return
        logging.info('Building GPT SFT traing datasets.')
        self._train_ds = self._build_dataset(self.cfg.data.train_ds)
        logging.info(f'Length of train dataset: {len(self._train_ds)}')

    def build_data_loader(self, dataset, data_cfg, consumed_samples=0):
        """Buld dataloader given an input dataset."""

        logging.info(f'Building dataloader with consumed samples: {consumed_samples}')
        if isinstance(dataset, BlendableDataset):
            collate_fn = dataset.datasets[0].collate_fn
        else:
            collate_fn = dataset.collate_fn

        batch_sampler = MegatronPretrainingBatchSampler(
            total_samples=len(dataset),
            consumed_samples=consumed_samples,
            micro_batch_size=data_cfg.micro_batch_size,
            global_batch_size=data_cfg.global_batch_size,
            data_parallel_rank=parallel_state.get_data_parallel_rank(),
            data_parallel_size=parallel_state.get_data_parallel_world_size(),
            drop_last=data_cfg.drop_last,
            pad_samples_to_global_batch_size=not data_cfg.drop_last,
        )
        return torch.utils.data.DataLoader(
            dataset,
            batch_sampler=batch_sampler,
            collate_fn=collate_fn,
            num_workers=data_cfg.num_workers,
            pin_memory=data_cfg.pin_memory,
            persistent_workers=True if data_cfg.num_workers > 0 else False,
        )

    def setup_training_dataloader(self):
        if hasattr(self, '_train_ds'):
            consumed_samples = self.compute_consumed_samples(0)
            self._train_dl = self.build_data_loader(
                dataset=self._train_ds, data_cfg=self.cfg.data.train_ds, consumed_samples=consumed_samples,
            )

    def setup_eval_dataloader(self, datasets, data_cfg):
        dataloaders = []
        for dataset in datasets:
            eval_dl = self.build_data_loader(dataset=dataset, data_cfg=data_cfg, consumed_samples=0,)
            dataloaders.append(eval_dl)
        return dataloaders

    def on_validation_epoch_start(self):
        self._reset_activation_checkpointing_args()
        self._reset_sequence_parallelism_args()
        app_state = AppState()
        _reconfigure_microbatch_calculator(
            rank=app_state.global_rank,
            rampup_batch_size=None,
            global_batch_size=self.cfg.data.validation_ds.global_batch_size,
            micro_batch_size=self.cfg.data.validation_ds.micro_batch_size,
            data_parallel_size=parallel_state.get_data_parallel_world_size(),
        )
        return super().on_validation_epoch_start()

    def on_test_epoch_start(self):
        self._reset_activation_checkpointing_args()
        app_state = AppState()
        _reconfigure_microbatch_calculator(
            rank=app_state.global_rank,
            rampup_batch_size=None,
            global_batch_size=self.cfg.data.test_ds.global_batch_size,
            micro_batch_size=self.cfg.data.test_ds.micro_batch_size,
            data_parallel_size=parallel_state.get_data_parallel_world_size(),
        )
        return super().on_test_epoch_start()

    def on_predict_epoch_start(self):
        return self.on_test_epoch_start()

    def on_test_epoch_end(self):
        _ = self.inference_epoch_end(self.test_step_outputs, 'test', self.cfg.data.test_ds)
        # Commenting as on_test_epoch_end was a no-op in PTL 1.9
        # return super().on_test_epoch_end()

    def on_validation_epoch_end(self):
        _ = self.inference_epoch_end(self.validation_step_outputs, 'validation', self.cfg.data.validation_ds)
        # Commenting as on_validation_epoch_end was a no-op in PTL 1.9
        # return super().on_validation_epoch_end()

    def on_train_epoch_start(self) -> None:
        # Same logic as validation epoch end, but this may be need if there is no validation sanity check to trigger on_validation_epoch_end()
        self.on_validation_epoch_end()
        return super().on_train_epoch_start()<|MERGE_RESOLUTION|>--- conflicted
+++ resolved
@@ -331,16 +331,12 @@
             return base_key + f"dataloader{dataloader_idx}"
 
     def fwd_bwd_step(self, dataloader_iter, forward_only, first_val_step=None):
-<<<<<<< HEAD
-        batch = next(dataloader_iter)
-=======
         # Return only batch if batch, batch_idx, dataloder_idx are extracted as a tuple in the previous func
         # call like validation_step otherwise return tuple (in which case dataloader_iter is still a PTL _DataFetcherWrapper object)
         if isinstance(dataloader_iter, _DataFetcherWrapper):
             batch, _, _ = next(dataloader_iter)
         else:
             batch = next(dataloader_iter)
->>>>>>> 05d5218c
 
         log_token_counts = self.cfg.get('log_token_counts', False)
         if log_token_counts:
@@ -379,11 +375,7 @@
             forward_only=forward_only,
             seq_length=seq_length,
             micro_batch_size=get_micro_batch_size(),
-<<<<<<< HEAD
-            # first_val_step=first_val_step,  # TODO: uncomment when megatron-core and mcore-mixin are updated
-=======
             first_val_step=first_val_step,
->>>>>>> 05d5218c
         )
 
         non_loss_tensors = {}
@@ -431,25 +423,13 @@
         return self.inference_step(dataloader_iter, 'validation')
 
     def test_step(self, dataloader_iter):
-<<<<<<< HEAD
-        # Add try except since dataloader_iter in PTL 2.0 doesnt catch the end of iterables
         return self.inference_step(dataloader_iter, 'test')
 
     def inference_step(self, dataloader_iter, mode):
-        # Check if iterator is exhausted
-=======
-        return self.inference_step(dataloader_iter, 'test')
-
-    def inference_step(self, dataloader_iter, mode):
->>>>>>> 05d5218c
         batch, batch_idx, dataloader_idx = next(dataloader_iter)
         data_cfg = self.cfg.data.validation_ds if mode == 'validation' else self.cfg.data.test_ds
         self._reconfigure_and_process_inference_batch(batch, data_cfg)
         # Meta data from dataset
-<<<<<<< HEAD
-        metadata = batch.get('metadata', [{}] * len(batch['tokens']))
-        loss = super().validation_step(itertools.chain([(batch, batch_idx, dataloader_idx)]))
-=======
         outputs = self.inference_step_validation_call(batch, batch_idx, data_cfg, dataloader_idx)
 
         if mode == 'validation':
@@ -472,7 +452,6 @@
         # in case of multi dataloaders
         loss = super().validation_step(itertools.chain([batch]), dataloader_idx)
 
->>>>>>> 05d5218c
         if data_cfg.get("write_predictions_to_file", False) or data_cfg.metric.name != 'loss':
             # We need _inference_config to get generation params
             # add_BOS and tokens_to_generate are set in dataset
@@ -482,14 +461,6 @@
             self._inference_config['tokens_to_generate'] = data_cfg.get('tokens_to_generate')
 
             output = self.predict_step(batch, batch_idx, dataloader_idx)
-<<<<<<< HEAD
-            inputs_text = [self.tokenizer.ids_to_text(c.tolist()) for c in batch['contexts']]
-            labels_text = [self.tokenizer.ids_to_text(a.tolist()) for a in batch['answers']]
-            preds_text = [
-                self.tokenizer.ids_to_text(t[l.item() :][: data_cfg.get('tokens_to_generate')])
-                for t, l in zip(output['token_ids'], batch['context_lengths'])
-            ]
-=======
             if output:
                 inputs_text = [self.tokenizer.ids_to_text(c.tolist()) for c in batch['contexts']]
                 labels_text = [self.tokenizer.ids_to_text(a.tolist()) for a in batch['answers']]
@@ -499,7 +470,6 @@
                 ]
             else:
                 inputs_text, labels_text, preds_text = [], [], []
->>>>>>> 05d5218c
         else:
             inputs_text, labels_text, preds_text = [], [], []
 
@@ -510,22 +480,6 @@
             'inputs': inputs_text,  # [str]
             'metadata': metadata,  # [dict]
         }
-<<<<<<< HEAD
-
-        if mode == 'validation':
-            if len(self._validation_dl) > 1:
-                # super().validation_step appends just loss to self.validation_step_outputs, replace the last appended loss with the outputs dict
-                self.validation_step_outputs[dataloader_idx][-1] = outputs
-            else:
-                # super().validation_step appends just loss to self.validation_step_outputs, replace the last appended loss with the outputs dict
-                self.validation_step_outputs[-1] = outputs
-        else:
-            if len(self._test_dl) > 1:
-                self.test_step_outputs[dataloader_idx][-1] = outputs
-            else:
-                self.test_step_outputs[-1] = outputs
-        return outputs
-=======
         return outputs
 
     def gather_and_maybe_write_predictions(self, output, data_cfg, mode, averaged_metric, dataloader_idx=0):
@@ -608,16 +562,11 @@
             )
 
         return deduplicated_outputs, total_size
->>>>>>> 05d5218c
 
     def inference_epoch_end(self, outputs, mode, data_cfg):
         # TODO: this method should be modularized. It is too long and does too many things. (@adithyare)
         # Parent class will handle logging of the loss.
-<<<<<<< HEAD
-        if not outputs or (all([not x for x in outputs])):
-=======
         if not outputs or not outputs[0]:
->>>>>>> 05d5218c
             return
 
         if isinstance(outputs[0], dict):
@@ -634,7 +583,6 @@
                 # only the last pipeline parallel stages return loss with their batch size
                 if self.cfg.data.get('validation_drop_last', True):
                     loss = torch.stack(loss_vals).mean()
-<<<<<<< HEAD
                 else:
                     # Compute the avg loss by total_loss across all samples / total number of samples
                     total_loss_and_total_samples = torch.vstack(loss_vals).sum(axis=0)
@@ -652,108 +600,7 @@
             loss_log_key = self._determine_log_key(data_cfg, dataloader_idx, "loss", mode)
             self.log(loss_log_key, loss, batch_size=1)
             averaged_loss.append(loss)
-
-            # Gather the outputs object from all data parallel ranks since we are using the DistributedSampler which splits data across DDP ranks.
-            gathered_outputs = [None for _ in range(parallel_state.get_data_parallel_world_size())]
-            torch.distributed.all_gather_object(
-                gathered_outputs,
-                [
-                    {'preds': x['preds'], 'labels': x['labels'], 'inputs': x['inputs'], 'metadata': x['metadata']}
-                    for x in output
-                ],
-                group=parallel_state.get_data_parallel_group(),
-            )
-
-            # Remove duplicate examples due to distributed sampler.
-            deduplicated_outputs = {
-                'preds': [],
-                'labels': [],
-                'inputs': [],
-                'metadata': [],
-            }
-            total_size = 0
-            for rank in range(0, parallel_state.get_data_parallel_world_size()):
-                for batch in gathered_outputs[rank]:
-                    for pred, label, input, metadata in zip(
-                        batch['preds'], batch['labels'], batch['inputs'], batch['metadata']
-                    ):
-                        total_size += 1
-                        if not metadata.get("__AUTOGENERATED__", False):
-                            deduplicated_outputs['preds'].append(pred)
-                            deduplicated_outputs['labels'].append(label)
-                            deduplicated_outputs['inputs'].append(input)
-                            deduplicated_outputs['metadata'].append(metadata)
-                        else:
-                            logging.info(
-                                f"skipping autogenerated example example {input} prediction {pred} label {label}"
-                            )
-
-            # Compute metric score
-            metric_name = self.val_metric_name if mode == 'validation' else self.test_metric_name
-            metric_label_key = self.val_metric_label_key if mode == 'validation' else self.test_metric_label_key
-            if metric_name != 'loss':
-                metric_log_key = self._determine_log_key(data_cfg, dataloader_idx, metric_name, mode)
-                metric_fn = (
-                    self.val_metric[dataloader_idx] if mode == 'validation' else self.test_metric[dataloader_idx]
-                )
-                if metric_label_key in deduplicated_outputs['metadata'][0]:
-                    labels = [m[metric_label_key] for m in deduplicated_outputs['metadata']]
-                else:
-                    labels = deduplicated_outputs['labels']
-
-                for pred, label in zip(deduplicated_outputs['preds'], labels):
-                    _ = metric_fn(pred, label)
-
-                metric_result = metric_fn.compute()
-
-                if metric_name == 'rouge':
-                    for k, v in metric_result.items():
-                        if 'fmeasure' in k:
-                            self.log(metric_log_key + f'_{k}', v.item(), sync_dist=True)
-                            logging.info(f"{mode} {metric_name} {k}: {v.item()}")
-                    metric_result = metric_result['rouge1_fmeasure']
-                else:
-                    self.log(metric_log_key, metric_result.item(), sync_dist=True)
-                    logging.info(f"{mode} {metric_name}: {metric_result.item()}")
-
-                metric_fn.reset()
-                averaged_metric.append(metric_result)
-
-            # Write predictions to file
-            if self.global_rank == 0 and data_cfg.get("write_predictions_to_file", False):
-                logging.info(
-                    f"Total deduplicated inference data size: {total_size} to {len(deduplicated_outputs['inputs'])}"
-                )
-
-                # Check if the user provided a prefix path to the file(s) they want to write.
-                if not hasattr(data_cfg, "output_file_path_prefix") or data_cfg.output_file_path_prefix is None:
-                    raise ValueError(
-                        f"Cannot write predictions to file when output_file_path_prefix is not set or present in the yaml config file."
-                    )
-                filename_log_key = self._determine_log_key(data_cfg, dataloader_idx, None, mode)
-                self.write_predictions_to_file(
-                    deduplicated_outputs, f"{data_cfg.output_file_path_prefix}_{filename_log_key}"
-                )
-=======
-                else:
-                    # Compute the avg loss by total_loss across all samples / total number of samples
-                    total_loss_and_total_samples = torch.vstack(loss_vals).sum(axis=0)
-                    avg_loss = total_loss_and_total_samples[0] / total_loss_and_total_samples[1]
-                    loss = avg_loss.type(torch.float32).cuda()
-            else:
-                loss = torch.tensor(0.0, dtype=torch.float32).cuda()
-
-            # we can only log on one rank if it is rank zero so we broadcast from last rank
-            torch.distributed.broadcast(loss, get_last_rank())
-
-            self.log('val_loss', loss, prog_bar=True, rank_zero_only=True, batch_size=1)
-
-            # Determine the key used to log the loss based on the user provided name of the dataset or the dataloader index.
-            loss_log_key = self._determine_log_key(data_cfg, dataloader_idx, "loss", mode)
-            self.log(loss_log_key, loss, batch_size=1)
-            averaged_loss.append(loss)
             self.gather_and_maybe_write_predictions(output, data_cfg, mode, averaged_metric, dataloader_idx)
->>>>>>> 05d5218c
 
             torch.distributed.barrier(group=parallel_state.get_data_parallel_group())
             outputs[dataloader_idx].clear()  # free memory
@@ -939,8 +786,6 @@
                     micro_batch_size=data_cfg.micro_batch_size,
                     data_parallel_size=parallel_state.get_data_parallel_world_size(),
                 )
-<<<<<<< HEAD
-=======
 
     def maybe_build_test(self):
         if hasattr(self.cfg.data, 'test_ds') and self.cfg.data.test_ds.get('file_names', None) is not None:
@@ -949,7 +794,6 @@
             self._test_ds = self._build_dataset(self.cfg.data.test_ds, is_train=False)
             logging.info(f'Length of test dataset: {len(self._test_ds[0])}')
         return
->>>>>>> 05d5218c
 
     def build_train_valid_test_datasets(self, stage):
         if stage != 'test':
@@ -960,16 +804,7 @@
             logging.info(f'Length of val datasets: {lengths}, total: {sum(lengths)}')
 
         if stage != 'validate':
-<<<<<<< HEAD
-            if hasattr(self.cfg.data, 'test_ds'):
-                logging.info('Building GPT SFT test datasets.')
-                # Wrap this in a list since the general finetuning parent class supports multi-validation.
-                self._test_ds = self._build_dataset(self.cfg.data.test_ds, is_train=False)
-                lengths = [len(x) for x in self._test_ds]
-                logging.info(f'Length of test datasets: {lengths}, total: {sum(lengths)}')
-=======
             self.maybe_build_test()
->>>>>>> 05d5218c
 
         if stage == 'validate' or stage == 'test':
             return
