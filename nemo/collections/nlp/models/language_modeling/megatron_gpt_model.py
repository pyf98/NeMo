--- conflicted
+++ resolved
@@ -76,10 +76,6 @@
 try:
     from megatron.core import InferenceParams, parallel_state
     from megatron.core.models.gpt import GPTModel as MCoreGPTModel
-<<<<<<< HEAD
-    from megatron.core.models.gpt.gpt_layer_specs import get_gpt_layer_with_transformer_engine_spec
-=======
->>>>>>> 8b04025c
     from megatron.core.pipeline_parallel.schedules import get_forward_backward_func
     from megatron.core.transformer.module import Float16Module as MCoreFloat16Module
     from megatron.core.transformer.transformer_config import TransformerConfig
@@ -215,13 +211,7 @@
         # TODO: add type hint once pip package is out
         self.transformer_config = self.build_transformer_config()
 
-<<<<<<< HEAD
         self.megatron_amp_O2 = cfg.get('megatron_amp_O2', False)
-
-        self.mcore_gpt = cfg.get('mcore_gpt', False)
-=======
-        self.megatron_amp_o2 = cfg.get('megatron_amp_O2', False)
->>>>>>> 8b04025c
 
         self.mcore_gpt = cfg.get('mcore_gpt', False)
 
@@ -255,7 +245,7 @@
 
         if self.megatron_amp_O2:
 
-            if not self.with_distributed_adam and not self.cfg.get("use_cpu_initialization", False):
+            if not self.with_distributed_adam:
                 # Pre-allocate the model on GPU to have master parameters allocated on the same device with matching data type
                 if isinstance(self.model, list):
                     for module in self.model:
@@ -317,10 +307,6 @@
         if self.mcore_gpt:
             model = MCoreGPTModel(
                 config=self.transformer_config,
-<<<<<<< HEAD
-                transformer_layer_spec=get_gpt_layer_with_transformer_engine_spec(),
-=======
->>>>>>> 8b04025c
                 vocab_size=self.cfg.get('override_vocab_size', self.padded_vocab_size),
                 max_sequence_length=self.cfg.get('encoder_seq_length', 512),
                 pre_process=pre_process,
@@ -330,10 +316,6 @@
                 position_embedding_type=self.cfg.get('position_embedding_type', 'learned_absolute'),
                 rotary_percent=self.cfg.get('rotary_percentage', 1.0),
                 seq_len_interpolation_factor=self.cfg.get('seq_len_interpolation_factor', None),
-<<<<<<< HEAD
-                rotary_base=self.cfg.get('rotary_base', 10000),
-=======
->>>>>>> 8b04025c
             )
         else:
             assert self.cfg.get('num_query_groups', None) is None or self.cfg.get(
@@ -394,23 +376,14 @@
                 fp8_hybrid=self.cfg.get('fp8_hybrid', False),
                 fp8_margin=self.cfg.get('fp8_margin', 0),
                 fp8_interval=self.cfg.get('fp8_interval', 1),
-<<<<<<< HEAD
-                fp8_amax_history_len=self.cfg.get('fp8_amax_history_len', 1024),
-                fp8_amax_compute_algo=self.cfg.get('fp8_amax_compute_algo', 'max'),
-=======
                 fp8_amax_history_len=self.cfg.get('fp8_amax_history_len', 1),
                 fp8_amax_compute_algo=self.cfg.get('fp8_amax_compute_algo', 'most_recent'),
->>>>>>> 8b04025c
                 reduce_amax=self.cfg.get('reduce_amax', True),
                 use_emha=self.cfg.get('use_emha', False),
                 ub_tp_comm_overlap=self.cfg.get('ub_tp_comm_overlap', False),
                 use_flash_attention=self.cfg.get('use_flash_attention', False),
                 megatron_legacy=self.cfg.get('megatron_legacy', False),
                 seq_len_interpolation_factor=self.cfg.get('seq_len_interpolation_factor', None),
-<<<<<<< HEAD
-                rotary_base=self.cfg.get('rotary_base', 10000),
-=======
->>>>>>> 8b04025c
             )
         return model
 
@@ -444,11 +417,7 @@
                             if self.mcore_gpt
                             else module.word_embeddings_weight()
                         )
-<<<<<<< HEAD
                         param._disable_greedy_grad_copy = not self.megatron_amp_O2
-=======
-                        param._disable_greedy_grad_copy = not self.megatron_amp_o2
->>>>>>> 8b04025c
                         param._disable_overlap_grad_sync = True
                 if parallel_state.is_pipeline_last_stage(ignore_virtual=True):
                     if len(modules) > 1:
@@ -461,11 +430,7 @@
                             if self.mcore_gpt
                             else module.word_embeddings_weight()
                         )
-<<<<<<< HEAD
                         param._disable_greedy_grad_copy = not self.megatron_amp_O2
-=======
-                        param._disable_greedy_grad_copy = not self.megatron_amp_o2
->>>>>>> 8b04025c
                         param._disable_overlap_grad_sync = True
 
             # Disable overlapped grad sync for layer norm grads when
@@ -520,12 +485,7 @@
         output_tensor = self.model(tokens, text_position_ids, attention_mask, labels=labels)
         return output_tensor
 
-<<<<<<< HEAD
-    def fwd_bwd_step(self, dataloader_iter, batch_idx, forward_only):
-
-=======
     def fwd_bwd_step(self, dataloader_iter, forward_only):
->>>>>>> 8b04025c
         # handle asynchronous grad reduction
         no_sync_func = None
         grad_sync_func = None
@@ -596,10 +556,6 @@
             self.cfg.get('encoder_seq_length') * self.cfg.get('micro_batch_size'),
             self.cfg.get('hidden_size'),
         ]
-<<<<<<< HEAD
-
-=======
->>>>>>> 8b04025c
         te_module.base.initialize_ub(
             shape=input_shape,
             tp_size=self.cfg.get('tensor_model_parallel_size'),
@@ -1008,9 +964,6 @@
         if isinstance(self.model, list):
             for model_module in self.model:
                 model_module.train()
-<<<<<<< HEAD
-        self.validation_step_outputs.append(loss) if mode == 'val' else self.test_step_outputs.append(loss)
-=======
 
         if mode == 'val':
             if len(self._validation_dl) > 1:
@@ -1023,7 +976,6 @@
             else:
                 self.test_step_outputs.append(loss)
 
->>>>>>> 8b04025c
         return loss
 
     def on_validation_epoch_end(self):
@@ -1603,22 +1555,6 @@
 
         attention_softmax_in_fp32 = False  # not currently used in NeMo unless apply_query_key_layer_scaling is True
         apply_query_key_layer_scaling = self.cfg.get('apply_query_key_layer_scaling', False)
-<<<<<<< HEAD
-
-        fp16_enabled = self.trainer.precision in [16, '16', '16-mixed']
-        if apply_query_key_layer_scaling:
-            if fp16_enabled:
-                os.environ["NVTE_APPLY_QK_LAYER_SCALING"] = "1"
-            else:
-                logging.warning(
-                    "apply_query_key_layer_scaling is only enabled when using FP16, setting it to False "
-                    "and setting NVTE_APPLY_QK_LAYER_SCALING=0"
-                )
-                os.environ["NVTE_APPLY_QK_LAYER_SCALING"] = "0"
-                apply_query_key_layer_scaling = False
-
-=======
->>>>>>> 8b04025c
         if apply_query_key_layer_scaling:
             attention_softmax_in_fp32 = True
 
@@ -1632,11 +1568,6 @@
         recompute_method = self.cfg.get('activations_checkpoint_method', None)
         recompute_num_layers = self.cfg.get('activations_checkpoint_num_layers', None)
 
-<<<<<<< HEAD
-        ub_tp_comm_overlap = self.cfg.get('ub_tp_comm_overlap', False)
-
-=======
->>>>>>> 8b04025c
         if not self.cfg.get('fp8', False):
             fp8 = None
         elif self.cfg.get('fp8_e4m3', False):
@@ -1648,10 +1579,6 @@
 
         # any configs that are not in the nemo model config will be added here
         config_mapping = {
-<<<<<<< HEAD
-            'apply_query_key_layer_scaling': apply_query_key_layer_scaling,
-=======
->>>>>>> 8b04025c
             'apply_residual_connection_post_layernorm': False,  # we don't use this in NeMo
             'layernorm_zero_centered_gamma': layernorm_zero_centered_gamma,
             'add_bias_linear': add_bias_linear,
@@ -1667,10 +1594,6 @@
             'recompute_method': recompute_method,
             'recompute_num_layers': recompute_num_layers,
             'distribute_saved_activations': False,  # not currently used in NeMo
-<<<<<<< HEAD
-            'tp_comm_overlap': ub_tp_comm_overlap,
-=======
->>>>>>> 8b04025c
             'fp8': fp8,
         }
 
