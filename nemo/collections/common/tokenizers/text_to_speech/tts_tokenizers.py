# -*- coding: utf-8 -*-
# Copyright (c) 2023, NVIDIA CORPORATION & AFFILIATES.  All rights reserved.
#
# Licensed under the Apache License, Version 2.0 (the "License");
# you may not use this file except in compliance with the License.
# You may obtain a copy of the License at
#
#     http://www.apache.org/licenses/LICENSE-2.0
#
# Unless required by applicable law or agreed to in writing, software
# distributed under the License is distributed on an "AS IS" BASIS,
# WITHOUT WARRANTIES OR CONDITIONS OF ANY KIND, either express or implied.
# See the License for the specific language governing permissions and
# limitations under the License.

import itertools
import string
from abc import ABC, abstractmethod
from contextlib import contextmanager
from typing import List, Optional

from nemo.collections.common.tokenizers.text_to_speech.ipa_lexicon import (
    get_grapheme_character_set,
    get_ipa_punctuation_list,
    validate_locale,
)
from nemo.collections.common.tokenizers.text_to_speech.tokenizer_utils import (
    any_locale_text_preprocessing,
    chinese_text_preprocessing,
    english_text_preprocessing,
<<<<<<< HEAD
    french_text_preprocessing,
=======
>>>>>>> 8b04025c
    italian_text_preprocessing,
    spanish_text_preprocessing,
)
from nemo.utils import logging
from nemo.utils.decorators import experimental


class BaseTokenizer(ABC):
    PAD, BLANK, OOV = '<pad>', '<blank>', '<oov>'

    def __init__(self, tokens, *, pad=PAD, blank=BLANK, oov=OOV, sep='', add_blank_at=None):
        """Abstract class for creating an arbitrary tokenizer to convert string to list of int tokens.
        Args:
            tokens: List of tokens.
            pad: Pad token as string.
            blank: Blank token as string.
            oov: OOV token as string.
            sep: Separation token as string.
            add_blank_at: Add blank to labels in the specified order ("last") or after tokens (any non None),
             if None then no blank in labels.
        """
        super().__init__()

        tokens = list(tokens)
        # TODO @xueyang: in general, IDs of pad, sil, blank, and oov are preserved ahead instead of dynamically
        #  assigned according to the number of tokens. The downside of using dynamical assignment leads to different IDs
        #  for each.
        self.pad, tokens = len(tokens), tokens + [pad]  # Padding

        if add_blank_at is not None:
            self.blank, tokens = len(tokens), tokens + [blank]  # Reserved for blank from asr-model
        else:
            # use add_blank_at=None only for ASR where blank is added automatically, disable blank here
            self.blank = None

        self.oov, tokens = len(tokens), tokens + [oov]  # Out Of Vocabulary

        if add_blank_at == "last":
            tokens[-1], tokens[-2] = tokens[-2], tokens[-1]
            self.oov, self.blank = self.blank, self.oov

        self.tokens = tokens
        self.sep = sep

        self._util_ids = {self.pad, self.blank, self.oov}
        self._token2id = {l: i for i, l in enumerate(tokens)}
        self._id2token = tokens

    def __call__(self, text: str) -> List[int]:
        return self.encode(text)

    @abstractmethod
    def encode(self, text: str) -> List[int]:
        """Turns str text into int tokens."""
        pass

    def decode(self, tokens: List[int]) -> str:
        """Turns ints tokens into str text."""
        return self.sep.join(self._id2token[t] for t in tokens if t not in self._util_ids)


class BaseCharsTokenizer(BaseTokenizer):
    # fmt: off
    # TODO @xueyang: unify definition of the default PUNCT_LIST and import from ipa_lexicon.py
    PUNCT_LIST = (  # Derived from LJSpeech and "/" additionally
        ',', '.', '!', '?', '-',
        ':', ';', '/', '"', '(',
        ')', '[', ']', '{', '}',
    )
    # fmt: on

    def __init__(
        self,
        chars,
        punct=True,
        apostrophe=True,
        add_blank_at=None,
        pad_with_space=False,
        non_default_punct_list=None,
        text_preprocessing_func=lambda x: x,
    ):
        """Base class for char-based tokenizer.
        Args:
            chars: string that represents all possible characters.
            punct: Whether to reserve grapheme for basic punctuation or not.
            apostrophe: Whether to use apostrophe or not.
            add_blank_at: Add blank to labels in the specified order ("last") or after tokens (any non None),
             if None then no blank in labels.
            pad_with_space: Whether to pad text with spaces at the beginning and at the end or not.
            non_default_punct_list: List of punctuation marks which will be used instead default.
            text_preprocessing_func: Text preprocessing function for correct execution of the tokenizer.
        """

        tokens = []
        self.space, tokens = len(tokens), tokens + [' ']  # Space
        tokens.extend(chars)
        if apostrophe:
            tokens.append("'")  # Apostrophe for saving "don't" and "Joe's"

        if punct:
            if non_default_punct_list is not None:
                self.PUNCT_LIST = non_default_punct_list
            tokens.extend(self.PUNCT_LIST)

        super().__init__(tokens, add_blank_at=add_blank_at)

        self.punct = punct
        self.pad_with_space = pad_with_space

        self.text_preprocessing_func = text_preprocessing_func

    def encode(self, text):
        """See base class."""
        cs, space, tokens = [], self.tokens[self.space], set(self.tokens)

        text = self.text_preprocessing_func(text)
        for c in text:
            # Add a whitespace if the current char is a whitespace while the previous char is not a whitespace.
            if c == space and len(cs) > 0 and cs[-1] != space:
                cs.append(c)
            # Add the current char that is an alphanumeric or an apostrophe.
            elif (c.isalnum() or c == "'") and c in tokens:
                cs.append(c)
            # Add a punctuation that has a single char.
            elif (c in self.PUNCT_LIST) and self.punct:
                cs.append(c)
            # Warn about unknown char
            elif c != space:
                logging.warning(f"Text: [{text}] contains unknown char: [{c}]. Symbol will be skipped.")

        # Remove trailing spaces
        if cs:
            while cs[-1] == space:
                cs.pop()

        if self.pad_with_space:
            cs = [space] + cs + [space]

        return [self._token2id[p] for p in cs]


class EnglishCharsTokenizer(BaseCharsTokenizer):
    def __init__(
        self,
        punct=True,
        apostrophe=True,
        add_blank_at=None,
        pad_with_space=False,
        non_default_punct_list=None,
        text_preprocessing_func=english_text_preprocessing,
    ):
        """English char-based tokenizer.
        Args:
            punct: Whether to reserve grapheme for basic punctuation or not.
            apostrophe: Whether to use apostrophe or not.
            add_blank_at: Add blank to labels in the specified order ("last") or after tokens (any non None),
             if None then no blank in labels.
            pad_with_space: Whether to pad text with spaces at the beginning and at the end or not.
            non_default_punct_list: List of punctuation marks which will be used instead default.
            text_preprocessing_func: Text preprocessing function for correct execution of the tokenizer.
             Basically, it replaces all non-unicode characters with unicode ones and apply lower() function.
        """
        super().__init__(
            chars=string.ascii_lowercase,
            punct=punct,
            apostrophe=apostrophe,
            add_blank_at=add_blank_at,
            pad_with_space=pad_with_space,
            non_default_punct_list=non_default_punct_list,
            text_preprocessing_func=text_preprocessing_func,
        )


class GermanCharsTokenizer(BaseCharsTokenizer):

    _LOCALE = "de-DE"
    _PUNCT_LIST = get_ipa_punctuation_list(_LOCALE)
    _CHARSET_STR = get_grapheme_character_set(locale=_LOCALE, case="mixed")

    def __init__(
        self,
        chars=_CHARSET_STR,
        punct=True,
        apostrophe=True,
        add_blank_at=None,
        pad_with_space=False,
        non_default_punct_list=_PUNCT_LIST,
        text_preprocessing_func=any_locale_text_preprocessing,
    ):
        """German grapheme-based tokenizer.
        Args:
            punct: Whether to reserve grapheme for basic punctuation or not.
            apostrophe: Whether to use apostrophe or not.
            add_blank_at: Add blank to labels in the specified order ("last") or after tokens (any non None),
             if None then no blank in labels.
            pad_with_space: Whether to pad text with spaces at the beginning and at the end or not.
            non_default_punct_list: List of punctuation marks which will be used instead default.
            text_preprocessing_func: Text preprocessing function for correct execution of the tokenizer. By default, it
            would keep any word unchanged.
        """
        super().__init__(
            chars=chars,
            punct=punct,
            apostrophe=apostrophe,
            add_blank_at=add_blank_at,
            pad_with_space=pad_with_space,
            non_default_punct_list=non_default_punct_list,
            text_preprocessing_func=text_preprocessing_func,
        )


class SpanishCharsTokenizer(BaseCharsTokenizer):

    PUNCT_LIST = get_ipa_punctuation_list("es-ES")

    def __init__(
        self, punct=True, apostrophe=True, add_blank_at=None, pad_with_space=False, non_default_punct_list=None,
    ):
        """Spanish grapheme tokenizer.
        Args:
            punct: Whether to reserve grapheme for basic punctuation or not.
            apostrophe: Whether to use apostrophe or not.
            add_blank_at: Add blank to labels in the specified order ("last") or after tokens (any non None),
             if None then no blank in labels.
            pad_with_space: Whether to pad text with spaces at the beginning and at the end or not.
            non_default_punct_list: List of punctuation marks which will be used instead default.
        """

        es_alphabet = "abcdefghijklmnopqrstuvwxyzáéíñóúü"
        super().__init__(
            chars=es_alphabet,
            punct=punct,
            apostrophe=apostrophe,
            add_blank_at=add_blank_at,
            pad_with_space=pad_with_space,
            non_default_punct_list=non_default_punct_list,
            text_preprocessing_func=spanish_text_preprocessing,
        )


<<<<<<< HEAD
class FrenchCharsTokenizer(BaseCharsTokenizer):

    PUNCT_LIST = get_ipa_punctuation_list("fr-FR")

    def __init__(
        self, punct=True, apostrophe=True, add_blank_at=None, pad_with_space=False, non_default_punct_list=None,
    ):
        """French grapheme tokenizer.
        Args:
            punct: Whether to reserve grapheme for basic punctuation or not.
            apostrophe: Whether to use apostrophe or not.
            add_blank_at: Add blank to labels in the specified order ("last") or after tokens (any non None),
            if None then no blank in labels.
            pad_with_space: Whether to pad text with spaces at the beginning and at the end or not.
            non_default_punct_list: List of punctuation marks which will be used instead default.
        """

        fr_alphabet = get_grapheme_character_set(locale="fr-FR", case="lower")
        super().__init__(
            chars=fr_alphabet,
            punct=punct,
            apostrophe=apostrophe,
            add_blank_at=add_blank_at,
            pad_with_space=pad_with_space,
            non_default_punct_list=non_default_punct_list,
            text_preprocessing_func=french_text_preprocessing,
        )


=======
>>>>>>> 8b04025c
class ItalianCharsTokenizer(BaseCharsTokenizer):
    PUNCT_LIST = get_ipa_punctuation_list("it-IT")

    def __init__(
        self, punct=True, apostrophe=True, add_blank_at=None, pad_with_space=False, non_default_punct_list=None
    ):
        """Italian grapheme tokenizer.
        Args:
            punct: Whether to reserve grapheme for basic punctuation or not.
            apostrophe: Whether to use apostrophe or not.
            add_blank_at: Add blank to labels in the specified order ("last") or after tokens (any non None),
            if None then no blank in labels.
            pad_with_space: Whether to pad text with spaces at the beginning and at the end or not.
            non_default_punct_list: List of punctuation marks which will be used instead default.
        """

        it_alphabet = "abcdefghijklmnopqrstuvwxyzàèéìòùó"
        super().__init__(
            chars=it_alphabet,
            punct=punct,
            apostrophe=apostrophe,
            add_blank_at=add_blank_at,
            pad_with_space=pad_with_space,
            non_default_punct_list=non_default_punct_list,
            text_preprocessing_func=italian_text_preprocessing,
        )


class GermanPhonemesTokenizer(BaseCharsTokenizer):
    # fmt: off
    PUNCT_LIST = (  # Derived from LJSpeech and "/" additionally
        ',', '.', '!', '?', '-',
        ':', ';', '/', '"', '(',
        ')', '[', ']', '{', '}',
    )
    # fmt: on

    def __init__(
        self,
        punct=True,
        apostrophe=True,
        add_blank_at=None,
        pad_with_space=False,
        non_default_punct_list=None,
        text_preprocessing_func=any_locale_text_preprocessing,
    ):
        """Deutsch phoneme-based tokenizer.
        Args:
            punct: Whether to reserve grapheme for basic punctuation or not.
            apostrophe: Whether to use apostrophe or not.
            add_blank_at: Add blank to labels in the specified order ("last") or after tokens (any non None),
             if None then no blank in labels.
            pad_with_space: Whether to pad text with spaces at the beginning and at the end or not.
            non_default_punct_list: List of punctuation marks which will be used instead default.
            text_preprocessing_func: Text preprocessing function for correct execution of the tokenizer.
             Currently, it only applies lower() function.
        """

        de_ipa = "abdefhijklmnoprstuvwxyzçðøŋœɐɑɒɔəɛɜɡɪɹɾʃʊʌʒː̃"
        de_suprasegmentals = "12"
        super().__init__(
            chars=de_ipa + de_suprasegmentals,
            punct=punct,
            apostrophe=apostrophe,
            add_blank_at=add_blank_at,
            pad_with_space=pad_with_space,
            non_default_punct_list=non_default_punct_list,
            text_preprocessing_func=text_preprocessing_func,
        )

    def encode(self, text):
        """See base class."""
        cs, space, tokens = [], self.tokens[self.space], set(self.tokens)

        text = self.text_preprocessing_func(text)
        for c in text:
            # Add space if last one isn't one
            if c == space and len(cs) > 0 and cs[-1] != space:
                cs.append(c)
            # Add next char
            elif (c.isalnum() or c == "'" or c == "\u0303") and c in tokens:
                cs.append(c)
            # Add punct
            elif (c in self.PUNCT_LIST) and self.punct:
                cs.append(c)
            # Warn about unknown char
            elif c != space:
                logging.warning(f"Text: [{text}] contains unknown char: [{c}]. Symbol will be skipped.")

        # Remove trailing spaces
        while cs[-1] == space:
            cs.pop()

        if self.pad_with_space:
            cs = [space] + cs + [space]

        return [self._token2id[p] for p in cs]


class ItalianPhonemesTokenizer(BaseCharsTokenizer):
    # fmt: off
    PUNCT_LIST = (
        ',', '.', '!', '?', '-',
        ':', ';', '/', '"', '(',
        ')', '[', ']', '{', '}',
        '„', '“', '”', '‘', '’', '‒', '—', '«', '»', '‹', '›', '_',
    )
    # fmt: on

    def __init__(
        self,
        punct=True,
        apostrophe=True,
        add_blank_at=None,
        pad_with_space=False,
        non_default_punct_list=None,
        text_preprocessing_func=italian_text_preprocessing,
    ):
        """Italian phoneme-based tokenizer.
        Args:
            punct: Whether to reserve grapheme for basic punctuation or not.
            apostrophe: Whether to use apostrophe or not.
            add_blank_at: Add blank to labels in the specified order ("last") or after tokens (any non None),
             if None then no blank in labels.
            pad_with_space: Whether to pad text with spaces at the beginning and at the end or not.
            non_default_punct_list: List of punctuation marks which will be used instead default.
            text_preprocessing_func: Text preprocessing function for correct execution of the tokenizer.
             Currently, it only applies lower() function.
        """

        it_ipa = "abcdefghijklmnopqrstuvwxyzàèéìòùóæɐɑɔəɚɜɬɹʌʔᵻðŋɛɡɣɪɲɾʃʊʎʒʝβθd͡'t͡'øɒɕɓçɖɘɝɞɟʄɡɠɢʛɦɧħɥʜɨɬɫɮʟɱɯɰɳɵɸœɶʘɺɻʀʁɽʂʈʧʉʋⱱɤʍχʏʑʐʔʡʕʢǀǁǂᵻʃ'ː"
        super().__init__(
            chars=it_ipa,
            punct=punct,
            apostrophe=apostrophe,
            add_blank_at=add_blank_at,
            pad_with_space=pad_with_space,
            non_default_punct_list=non_default_punct_list,
            text_preprocessing_func=text_preprocessing_func,
        )

    def encode(self, text):
        """See base class."""
        cs, space, tokens = [], self.tokens[self.space], set(self.tokens)

        text = self.text_preprocessing_func(text)
        for c in text:
            # Add space if last one isn't one
            if c == space and len(cs) > 0 and cs[-1] != space:
                cs.append(c)
            # Add next char
            elif (c.isalnum() or c == "'" or c == "\u0303") and c in tokens:
                cs.append(c)
            # Add punct
            elif (c in self.PUNCT_LIST) and self.punct:
                cs.append(c)
            # Warn about unknown char
            elif c != space:
                logging.warning(f"Text: [{text}] contains unknown char: [{c}]. Symbol will be skipped.")

        # Remove trailing spaces
        while cs[-1] == space:
            cs.pop()

        if self.pad_with_space:
            cs = [space] + cs + [space]

        return [self._token2id[p] for p in cs]


class EnglishPhonemesTokenizer(BaseTokenizer):
    # fmt: off
    PUNCT_LIST = (  # Derived from LJSpeech and "/" additionally
        ',', '.', '!', '?', '-',
        ':', ';', '/', '"', '(',
        ')', '[', ']', '{', '}',
    )
    VOWELS = (
        'AA', 'AE', 'AH', 'AO', 'AW',
        'AY', 'EH', 'ER', 'EY', 'IH',
        'IY', 'OW', 'OY', 'UH', 'UW',
    )
    CONSONANTS = (
        'B', 'CH', 'D', 'DH', 'F', 'G',
        'HH', 'JH', 'K', 'L', 'M', 'N',
        'NG', 'P', 'R', 'S', 'SH', 'T',
        'TH', 'V', 'W', 'Y', 'Z', 'ZH',
    )
    # fmt: on

    def __init__(
        self,
        g2p,
        punct=True,
        non_default_punct_list=None,
        stresses=False,
        chars=False,
        *,
        space=' ',
        silence=None,
        apostrophe=True,
        oov=BaseTokenizer.OOV,
        sep='|',  # To be able to distinguish between 2/3 letters codes.
        add_blank_at=None,
        pad_with_space=False,
        text_preprocessing_func=lambda text: english_text_preprocessing(text, lower=False),
    ):
        """English phoneme-based tokenizer.
        Args:
            g2p: Grapheme to phoneme module.
            punct: Whether to reserve grapheme for basic punctuation or not.
            non_default_punct_list: List of punctuation marks which will be used instead default.
            stresses: Whether to use phonemes codes with stresses (0-2) or not.
            chars: Whether to additionally use chars together with phonemes. It is useful if g2p module can return chars too.
            space: Space token as string.
            silence: Silence token as string (will be disabled if it is None).
            apostrophe: Whether to use apostrophe or not.
            oov: OOV token as string.
            sep: Separation token as string.
            add_blank_at: Add blank to labels in the specified order ("last") or after tokens (any non None),
             if None then no blank in labels.
            pad_with_space: Whether to pad text with spaces at the beginning and at the end or not.
            text_preprocessing_func: Text preprocessing function for correct execution of the tokenizer.
             Basically, it replaces all non-unicode characters with unicode ones.
             Note that lower() function shouldn't be applied here, in case the text contains phonemes (it will be handled by g2p).
        """

        self.phoneme_probability = None
        if hasattr(g2p, "phoneme_probability"):
            self.phoneme_probability = g2p.phoneme_probability
        tokens = []
        self.space, tokens = len(tokens), tokens + [space]  # Space

        if silence is not None:
            self.silence, tokens = len(tokens), tokens + [silence]  # Silence

        tokens.extend(self.CONSONANTS)
        vowels = list(self.VOWELS)

        if stresses:
            vowels = [f'{p}{s}' for p, s in itertools.product(vowels, (0, 1, 2))]
        tokens.extend(vowels)

        if chars or self.phoneme_probability is not None:
            if not chars:
                logging.warning(
                    "phoneme_probability was not None, characters will be enabled even though "
                    "chars was set to False."
                )
            tokens.extend(string.ascii_lowercase)

        if apostrophe:
            tokens.append("'")  # Apostrophe

        if punct:
            if non_default_punct_list is not None:
                self.PUNCT_LIST = non_default_punct_list
            tokens.extend(self.PUNCT_LIST)

        super().__init__(tokens, oov=oov, sep=sep, add_blank_at=add_blank_at)

        self.chars = chars if self.phoneme_probability is None else True
        self.punct = punct
        self.stresses = stresses
        self.pad_with_space = pad_with_space

        self.text_preprocessing_func = text_preprocessing_func
        self.g2p = g2p

    def encode(self, text):
        """See base class for more information."""

        text = self.text_preprocessing_func(text)
        g2p_text = self.g2p(text)  # TODO: handle infer
        return self.encode_from_g2p(g2p_text, text)

    def encode_from_g2p(self, g2p_text: List[str], raw_text: Optional[str] = None):
        """
        Encodes text that has already been run through G2P.
        Called for encoding to tokens after text preprocessing and G2P.

        Args:
            g2p_text: G2P's output, could be a mixture of phonemes and graphemes,
                e.g. "see OOV" -> ['S', 'IY1', ' ', 'O', 'O', 'V']
            raw_text: original raw input
        """
        ps, space, tokens = [], self.tokens[self.space], set(self.tokens)
        for p in g2p_text:  # noqa
            # Remove stress
            if p.isalnum() and len(p) == 3 and not self.stresses:
                p = p[:2]

            # Add space if last one isn't one
            if p == space and len(ps) > 0 and ps[-1] != space:
                ps.append(p)
            # Add next phoneme or char (if chars=True)
            elif (p.isalnum() or p == "'") and p in tokens:
                ps.append(p)
            # Add punct
            elif (p in self.PUNCT_LIST) and self.punct:
                ps.append(p)
            # Warn about unknown char/phoneme
            elif p != space:
                message = f"Text: [{''.join(g2p_text)}] contains unknown char/phoneme: [{p}]."
                if raw_text is not None:
                    message += f"Original text: [{raw_text}]. Symbol will be skipped."
                logging.warning(message)

        # Remove trailing spaces
        if ps:
            while ps[-1] == space:
                ps.pop()

        if self.pad_with_space:
            ps = [space] + ps + [space]

        return [self._token2id[p] for p in ps]

    @contextmanager
    def set_phone_prob(self, prob):
        if hasattr(self.g2p, "phoneme_probability"):
            self.g2p.phoneme_probability = prob
        try:
            yield
        finally:
            if hasattr(self.g2p, "phoneme_probability"):
                self.g2p.phoneme_probability = self.phoneme_probability


@experimental
class IPATokenizer(BaseTokenizer):
    def __init__(
        self,
        g2p,
        locale="en-US",
        punct=True,
        non_default_punct_list=None,
        fixed_vocab=None,
        *,
        space=' ',
        silence=None,
        apostrophe=False,
        oov=BaseTokenizer.OOV,
        sep='|',  # To be able to distinguish between symbols
        add_blank_at=None,
        pad_with_space=False,
    ):
        """General-purpose IPA-based tokenizer.
        Args:
            g2p: Grapheme to phoneme module, should be IpaG2p or some subclass thereof.
            locale: Locale used to determine default text processing logic and punctuation.
                Supports ["en-US", "de-DE", "es-ES", "fr-FR"]. Defaults to "en-US".
                Specify None if implementing custom logic for a new locale.
            punct: Whether to reserve grapheme for basic punctuation or not.
            non_default_punct_list: List of punctuation marks which will be used instead default, if any.
            fixed_vocab: List of valid grapheme/phoneme tokens for the model.
                Set only if overriding the default vocab generation process (reading from G2P dict).
                If set, any dataset entries that have unincluded graphemes will be filtered out, and any words whose
                pronunciations have unincluded phonemes will be treated as OOV.
                Please make sure that the grapheme prefixes and cases are consistent with the G2P module's settings.
                Defaults to None, which means default vocab generation is used.
            space: Space token as string.
            silence: Silence token as string (will be disabled if it is None).
            apostrophe: Whether to use apostrophe or not.
            oov: OOV token as string.
            sep: Separation token as string.
            add_blank_at: Add blank to labels in the specified order ("last") or after tokens (any non None),
                if None then no blank in labels.
            pad_with_space: Whether to pad text with spaces at the beginning and at the end or not.
        """
        if not hasattr(g2p, "symbols"):
            logging.error(
                f"Please make sure the G2P module passed into the IPATokenizer has a `symbols` attribute. "
                f"This is required in order to build the tokenizer vocabulary.\n"
                f"Expected e.g. IpaG2p, found {type(g2p)}"
            )
            raise ValueError("G2P modules passed into the IPATokenizer must have `symbols` defined.")

        if locale is not None:
            validate_locale(locale)

        self.phoneme_probability = None
        if hasattr(g2p, "phoneme_probability"):
            self.phoneme_probability = g2p.phoneme_probability

        if locale == "en-US":
            self.text_preprocessing_func = lambda text: english_text_preprocessing(text, lower=False)
        else:
            self.text_preprocessing_func = any_locale_text_preprocessing

        # Build tokens list if fixed_vocab isn't set
        if fixed_vocab:
            tokens = {self.text_preprocessing_func(c) for c in fixed_vocab}
            self.set_fixed_vocab = True  # Used to check whether dataset entries need filtering

            if g2p.symbols == tokens:
                logging.info(
                    "Did not replace G2P valid symbol set since the given set is equivalent to the existing one."
                )
                self.set_fixed_vocab = False
            else:
                g2p.replace_symbols(tokens)
        else:
            tokens = set(g2p.symbols)
            self.set_fixed_vocab = False

        if apostrophe:
            tokens.add("'")

        if punct:
            if non_default_punct_list is not None:
                self.punct_list = non_default_punct_list
            else:
                self.punct_list = get_ipa_punctuation_list(locale)

            tokens.update(self.punct_list)

        # Sort to ensure that vocab is in the same order every time
        tokens = sorted(list(tokens))

        if space in g2p.symbols:
            self.space = tokens.index(space)
        else:
            self.space, tokens = len(tokens), tokens + [space]

        if silence is not None:
            self.silence, tokens = len(tokens), tokens + [silence]

        super().__init__(tokens, oov=oov, sep=sep, add_blank_at=add_blank_at)

        self.tokens_set = set(self.tokens)  # To save some repeated work when filtering entries

        self.punct = punct
        self.pad_with_space = pad_with_space

        self.g2p = g2p

    def encode(self, text: str) -> List[int]:
        """See base class for more information."""
        # normalize the input text with "NFC" form.
        text = self.text_preprocessing_func(text)

        # transliterate the text into phoneme sequences and/or grapheme sequences.
        g2p_text = self.g2p(text)

        return self.encode_from_g2p(g2p_text, text)

    def encode_from_g2p(self, g2p_text: List[str], raw_text: Optional[str] = None) -> List[int]:
        """
        Tokenize the `g2p_text` that has been already run through G2P. Each item in the `g2p_text` would be encoded as
        one of the integer IDs predefined in `self._token2id`. Note that this function should be called after
        `self.text_preprocessing_func` and `self.g2p` functions

        Args:
            g2p_text (List[str]): a sequence of tokens from G2P's output. It could be a sequence of phonemes, a sequence
                of graphemes, or a mixture of both. For example, `['ˈ', 's', 'i', ' ', '#O', '#O', '#V']`, which is the
                G2P's output of the text "see OOV", where '#' is prepended to each grapheme in order to distinguish
                graphemes from phonemes if there are overlaps in between. The prefix '#' can be customized in
                `nemo.collections.tts.g2p.models.i18n_ipa.IpaG2p.grapheme_prefix`.
            raw_text (str): the original text after calling `self.text_preprocessing_func`. It is optional. It is only
                used to deliver a warning message that some graphemes from the original text are skipped.

        Returns: a list of integer IDs that tokenize the `g2p_text`.
        """
        ps, space, tokens = [], self.tokens[self.space], set(self.tokens)
        for p in g2p_text:
            if p == space and len(ps) > 0 and ps[-1] != space:
                # Add space if last token isn't one
                ps.append(p)
            elif p in tokens:
                # Add next phoneme or char (if chars=True)
                ps.append(p)
            elif (p in self.punct_list) and self.punct:
                # Add punct
                ps.append(p)
            elif p != space:
                message = f"Text: [{''.join(g2p_text)}] contains unknown char/phoneme: [{p}]."
                if raw_text is not None:
                    message += f"Original text: [{raw_text}]. Symbol will be skipped."
                logging.warning(message)

        # Remove trailing spaces
        if ps:
            while ps[-1] == space:
                ps.pop()

        if self.pad_with_space:
            ps = [space] + ps + [space]

        # Token index lookups
        return [self._token2id[p] for p in ps]

    @contextmanager
    def set_phone_prob(self, prob):
        if hasattr(self.g2p, "phoneme_probability"):
            self.g2p.phoneme_probability = prob
        try:
            yield
        finally:
            if hasattr(self.g2p, "phoneme_probability"):
                self.g2p.phoneme_probability = self.phoneme_probability


class ChinesePhonemesTokenizer(BaseTokenizer):
    # fmt: off
    PUNCT_LIST = (  # Derived from LJSpeech and "/" additionally
        ',', '.', '!', '?', '-',
        ':', ';', '/', '"', '(',
        ')', '[', ']', '{', '}',
    )
    ZH_PUNCT_LIST = list("，。？！；：、‘’“”（）【】「」《》") + list(PUNCT_LIST)

    def __init__(
        self,
        g2p,
        punct=True,
        non_default_punct_list=None,
        *,
        space=' ',
        silence=None,
        apostrophe=True,
        sep='|',  # To be able to distinguish between 2/3 letters codes.
        add_blank_at=None,
        pad_with_space=False,
        text_preprocessing_func=chinese_text_preprocessing,
    ):
        """Chinese phoneme-based tokenizer.
        Note: This tokenizer for now covers Chinese phonemes/tones and English letters because our dataset contains
              both Chinese and English graphemes.
        Args:
            g2p: Grapheme to phoneme module.
            punct: Whether to reserve grapheme for basic punctuation or not.
            non_default_punct_list: List of punctuation marks which will be used instead default.
            space: Space token as string.
            silence: Silence token as string (will be disabled if it is None).
            apostrophe: Whether to use apostrophe or not.
            sep: Separation token as string.
            add_blank_at: Add blank to labels in the specified order ("last") or after tokens (any non None),
             if None then no blank in labels.
            pad_with_space: Whether to pad text with spaces at the beginning and at the end or not.
            text_preprocessing_func: Text preprocessing function for correct execution of the tokenizer.
             Basically, it replaces all non-unicode characters with unicode ones.
             Note that lower() function shouldn't be applied here, in case the text contains phonemes (it will be handled by g2p).
        """
        tokens = []
        self.space, tokens = len(tokens), tokens + [space]  # Space

        if silence is not None:
            self.silence, tokens = len(tokens), tokens + [silence]  # Silence

        self.phoneme_list = g2p.phoneme_list
        self.tone_list = g2p.tone_list
        self.ascii_letter_list = g2p.ascii_letter_list

        tokens.extend(self.phoneme_list)
        tokens.extend(self.tone_list)
        tokens.extend(self.ascii_letter_list)

        self.text_preprocessing_func = text_preprocessing_func

        if apostrophe:
            tokens.append("'")  # Apostrophe

        if punct:
            if non_default_punct_list is not None:
                self.PUNCT_LIST = non_default_punct_list
            else:
                self.PUNCT_LIST = list(self.ZH_PUNCT_LIST)
            tokens.extend(self.PUNCT_LIST)

        super().__init__(tokens, sep=sep, add_blank_at=add_blank_at)

        self.punct = punct
        self.pad_with_space = pad_with_space
        self.g2p = g2p

    def encode(self, text: str) -> List[int]:
        """See base class for more information."""
        text = self.text_preprocessing_func(text)
        g2p_text = self.g2p(text)
        return self.encode_from_g2p(g2p_text, text)

    def encode_from_g2p(self, g2p_text: List[str], raw_text: Optional[str] = None):
        """
        Encodes text that has already been run through G2Pr.
        Called for encoding to tokens after text preprocessing and G2P.

        Args:
            g2p_text: G2P's output, could be a mixture of Chinese phonemes and English letters.
            raw_text: original raw input
        """
        ps, space, tokens = [], self.tokens[self.space], set(self.tokens)
        for p in g2p_text:  # noqa
            # Add space if last one isn't one
            if p == space and len(ps) > 0 and ps[-1] != space:
                ps.append(p)
            # Add next phoneme or tone or ascii letter or apostrophe.
            elif (p.isalnum() or p == "'" or p in self.phoneme_list + self.tone_list + self.ascii_letter_list) and p in tokens:
                ps.append(p)
            # Add punctuation
            elif (p in self.PUNCT_LIST) and self.punct:
                ps.append(p)
            # Warn about unknown char/phoneme
            elif p != space:
                message = f"Text: [{' '.join(g2p_text)}] contains unknown char/phoneme: [{p}]."
                if raw_text is not None:
                    message += f"Original text: [{raw_text}]. Symbol will be skipped."
                logging.warning(message)

        # Remove trailing spaces
        if ps:
            while ps[-1] == space:
                ps.pop()

        if self.pad_with_space:
            ps = [space] + ps + [space]

        return [self._token2id[p] for p in ps]<|MERGE_RESOLUTION|>--- conflicted
+++ resolved
@@ -28,10 +28,7 @@
     any_locale_text_preprocessing,
     chinese_text_preprocessing,
     english_text_preprocessing,
-<<<<<<< HEAD
     french_text_preprocessing,
-=======
->>>>>>> 8b04025c
     italian_text_preprocessing,
     spanish_text_preprocessing,
 )
@@ -272,7 +269,6 @@
         )
 
 
-<<<<<<< HEAD
 class FrenchCharsTokenizer(BaseCharsTokenizer):
 
     PUNCT_LIST = get_ipa_punctuation_list("fr-FR")
@@ -302,8 +298,6 @@
         )
 
 
-=======
->>>>>>> 8b04025c
 class ItalianCharsTokenizer(BaseCharsTokenizer):
     PUNCT_LIST = get_ipa_punctuation_list("it-IT")
 
@@ -366,6 +360,77 @@
         de_suprasegmentals = "12"
         super().__init__(
             chars=de_ipa + de_suprasegmentals,
+            punct=punct,
+            apostrophe=apostrophe,
+            add_blank_at=add_blank_at,
+            pad_with_space=pad_with_space,
+            non_default_punct_list=non_default_punct_list,
+            text_preprocessing_func=text_preprocessing_func,
+        )
+
+    def encode(self, text):
+        """See base class."""
+        cs, space, tokens = [], self.tokens[self.space], set(self.tokens)
+
+        text = self.text_preprocessing_func(text)
+        for c in text:
+            # Add space if last one isn't one
+            if c == space and len(cs) > 0 and cs[-1] != space:
+                cs.append(c)
+            # Add next char
+            elif (c.isalnum() or c == "'" or c == "\u0303") and c in tokens:
+                cs.append(c)
+            # Add punct
+            elif (c in self.PUNCT_LIST) and self.punct:
+                cs.append(c)
+            # Warn about unknown char
+            elif c != space:
+                logging.warning(f"Text: [{text}] contains unknown char: [{c}]. Symbol will be skipped.")
+
+        # Remove trailing spaces
+        while cs[-1] == space:
+            cs.pop()
+
+        if self.pad_with_space:
+            cs = [space] + cs + [space]
+
+        return [self._token2id[p] for p in cs]
+
+
+class ItalianPhonemesTokenizer(BaseCharsTokenizer):
+    # fmt: off
+    PUNCT_LIST = (
+        ',', '.', '!', '?', '-',
+        ':', ';', '/', '"', '(',
+        ')', '[', ']', '{', '}',
+        '„', '“', '”', '‘', '’', '‒', '—', '«', '»', '‹', '›', '_',
+    )
+    # fmt: on
+
+    def __init__(
+        self,
+        punct=True,
+        apostrophe=True,
+        add_blank_at=None,
+        pad_with_space=False,
+        non_default_punct_list=None,
+        text_preprocessing_func=italian_text_preprocessing,
+    ):
+        """Italian phoneme-based tokenizer.
+        Args:
+            punct: Whether to reserve grapheme for basic punctuation or not.
+            apostrophe: Whether to use apostrophe or not.
+            add_blank_at: Add blank to labels in the specified order ("last") or after tokens (any non None),
+             if None then no blank in labels.
+            pad_with_space: Whether to pad text with spaces at the beginning and at the end or not.
+            non_default_punct_list: List of punctuation marks which will be used instead default.
+            text_preprocessing_func: Text preprocessing function for correct execution of the tokenizer.
+             Currently, it only applies lower() function.
+        """
+
+        it_ipa = "abcdefghijklmnopqrstuvwxyzàèéìòùóæɐɑɔəɚɜɬɹʌʔᵻðŋɛɡɣɪɲɾʃʊʎʒʝβθd͡'t͡'øɒɕɓçɖɘɝɞɟʄɡɠɢʛɦɧħɥʜɨɬɫɮʟɱɯɰɳɵɸœɶʘɺɻʀʁɽʂʈʧʉʋⱱɤʍχʏʑʐʔʡʕʢǀǁǂᵻʃ'ː"
+        super().__init__(
+            chars=it_ipa,
             punct=punct,
             apostrophe=apostrophe,
             add_blank_at=add_blank_at,
@@ -833,6 +898,8 @@
         """Chinese phoneme-based tokenizer.
         Note: This tokenizer for now covers Chinese phonemes/tones and English letters because our dataset contains
               both Chinese and English graphemes.
+        Note: This tokenizer for now covers Chinese phonemes/tones and English letters because our dataset contains
+              both Chinese and English graphemes.
         Args:
             g2p: Grapheme to phoneme module.
             punct: Whether to reserve grapheme for basic punctuation or not.
