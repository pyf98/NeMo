# Copyright (c) 2020, NVIDIA CORPORATION.  All rights reserved.
#
# Licensed under the Apache License, Version 2.0 (the "License");
# you may not use this file except in compliance with the License.
# You may obtain a copy of the License at
#
#     http://www.apache.org/licenses/LICENSE-2.0
#
# Unless required by applicable law or agreed to in writing, software
# distributed under the License is distributed on an "AS IS" BASIS,
# WITHOUT WARRANTIES OR CONDITIONS OF ANY KIND, either express or implied.
# See the License for the specific language governing permissions and
# limitations under the License.

import glob
import os
import subprocess
import sys
import time
import warnings
from dataclasses import dataclass, field
from datetime import timedelta
from pathlib import Path
from shutil import copy, move
from typing import Any, Dict, List, Optional, Tuple, Union

import pytorch_lightning
import torch
from hydra.core.hydra_config import HydraConfig
from hydra.utils import get_original_cwd
from omegaconf import DictConfig, OmegaConf, open_dict
from pytorch_lightning.callbacks import Callback, ModelCheckpoint
from pytorch_lightning.callbacks.early_stopping import EarlyStopping
from pytorch_lightning.callbacks.timer import Interval, Timer
from pytorch_lightning.loggers import MLFlowLogger, TensorBoardLogger, WandbLogger
from pytorch_lightning.loops import _TrainingEpochLoop
from pytorch_lightning.strategies.ddp import DDPStrategy

from nemo.collections.common.callbacks import EMA
from nemo.constants import NEMO_ENV_VARNAME_TESTING, NEMO_ENV_VARNAME_VERSION
from nemo.utils import logging, timers
from nemo.utils.app_state import AppState
from nemo.utils.callbacks import NeMoModelCheckpoint, PreemptionCallback
from nemo.utils.env_var_parsing import get_envbool
from nemo.utils.exceptions import NeMoBaseException
from nemo.utils.get_rank import is_global_rank_zero
from nemo.utils.lightning_logger_patch import add_filehandlers_to_pl_logger
from nemo.utils.loggers import ClearMLLogger, ClearMLParams, DLLogger, DLLoggerParams, MLFlowParams
from nemo.utils.mcore_logger import add_handlers_to_mcore_logger
from nemo.utils.model_utils import uninject_model_parallel_rank
from nemo.utils.timers import NeMoTimerException


class NotFoundError(NeMoBaseException):
    """ Raised when a file or folder is not found"""


class LoggerMisconfigurationError(NeMoBaseException):
    """ Raised when a mismatch between trainer.logger and exp_manager occurs"""

    def __init__(self, message):
        message = (
            message
            + " You can disable lighning's trainer from creating a logger by passing logger=False to its constructor."
        )
        super().__init__(message)


class CheckpointMisconfigurationError(NeMoBaseException):
    """ Raised when a mismatch between trainer.callbacks and exp_manager occurs"""


@dataclass
class EarlyStoppingParams:
    monitor: str = "val_loss"  # The metric that early stopping should consider.
    mode: str = "min"  # inform early stopping whether to look for increase or decrease in monitor.
    min_delta: float = 0.001  # smallest change to consider as improvement.
    patience: int = 10  # how many (continuous) validation cycles to wait with no improvement and stopping training.
    verbose: bool = True
    strict: bool = True
    check_finite: bool = True
    stopping_threshold: Optional[float] = None
    divergence_threshold: Optional[float] = None
    check_on_train_epoch_end: Optional[bool] = None
    log_rank_zero_only: bool = False


@dataclass
class CallbackParams:
    filepath: Optional[str] = None  # Deprecated
    dirpath: Optional[str] = None  # If None, exp_manager will attempt to handle the filepath
    filename: Optional[str] = None  # If None, exp_manager will attempt to handle the filepath
    monitor: Optional[str] = "val_loss"
    verbose: Optional[bool] = True
    save_last: Optional[bool] = True
    save_top_k: Optional[int] = 3
    save_weights_only: Optional[bool] = False
    mode: Optional[str] = "min"
    auto_insert_metric_name: bool = True
    every_n_epochs: Optional[int] = 1
    every_n_train_steps: Optional[int] = None
    train_time_interval: Optional[str] = None
    prefix: Optional[str] = None  # If None, exp_manager will attempt to handle the filepath
    postfix: str = ".nemo"
    save_best_model: bool = False
    always_save_nemo: bool = False
    save_nemo_on_train_end: Optional[bool] = True  # Whether to automatically save .nemo file durin on_train_end hook
    model_parallel_size: Optional[int] = None  # tensor parallel size * pipeline parallel size
    save_on_train_epoch_end: Optional[bool] = False  # Save after training, not after validation


@dataclass
class StepTimingParams:
    reduction: Optional[str] = "mean"
    # if True torch.cuda.synchronize() is called on start/stop
    sync_cuda: Optional[bool] = False
    # if positive, defines the size of a sliding window for computing mean
    buffer_size: Optional[int] = 1


@dataclass
class EMAParams:
    enable: Optional[bool] = False
    decay: Optional[float] = 0.999
    cpu_offload: Optional[bool] = False
    validate_original_weights: Optional[bool] = False
    every_n_steps: int = 1


@dataclass
class ExpManagerConfig:
    """Experiment Manager config for validation of passed arguments.
    """

    # Log dir creation parameters
    explicit_log_dir: Optional[str] = None
    exp_dir: Optional[str] = None
    name: Optional[str] = None
    version: Optional[str] = None
    use_datetime_version: Optional[bool] = True
    resume_if_exists: Optional[bool] = False
    resume_past_end: Optional[bool] = False
    resume_ignore_no_checkpoint: Optional[bool] = False
    resume_from_checkpoint: Optional[str] = None
    # Logging parameters
    create_tensorboard_logger: Optional[bool] = True
    summary_writer_kwargs: Optional[Dict[Any, Any]] = None
    create_wandb_logger: Optional[bool] = False
    wandb_logger_kwargs: Optional[Dict[Any, Any]] = None
    create_mlflow_logger: Optional[bool] = False
    mlflow_logger_kwargs: Optional[MLFlowParams] = field(default_factory=lambda: MLFlowParams())
    create_dllogger_logger: Optional[bool] = False
    dllogger_logger_kwargs: Optional[DLLoggerParams] = field(default_factory=lambda: DLLoggerParams())
    create_clearml_logger: Optional[bool] = False
    clearml_logger_kwargs: Optional[ClearMLParams] = field(default_factory=lambda: ClearMLParams())
    # Checkpointing parameters
    create_checkpoint_callback: Optional[bool] = True
    checkpoint_callback_params: Optional[CallbackParams] = field(default_factory=lambda: CallbackParams())
    create_early_stopping_callback: Optional[bool] = False
    early_stopping_callback_params: Optional[EarlyStoppingParams] = field(
        default_factory=lambda: EarlyStoppingParams()
    )
    create_preemption_callback: Optional[bool] = True
    # Additional exp_manager arguments
    files_to_copy: Optional[List[str]] = None
    # logs timing of train/val/test steps
    log_step_timing: Optional[bool] = True
    step_timing_kwargs: Optional[StepTimingParams] = field(default_factory=lambda: StepTimingParams())
    # Configures creation of log files for different ranks
    log_local_rank_0_only: Optional[bool] = False
    log_global_rank_0_only: Optional[bool] = False
    # disable initial validation when resuming from a checkpoint saved during validation
    disable_validation_on_resume: Optional[bool] = True
    ema: Optional[EMAParams] = field(default_factory=lambda: EMAParams())
    # Wall clock time limit
    max_time_per_run: Optional[str] = None
    # time to sleep non 0 ranks during initialization
    seconds_to_sleep: float = 5


class TimingCallback(Callback):
    """
    Logs execution time of train/val/test steps
    """

    def __init__(self, timer_kwargs={}):
        self.timer = timers.NamedTimer(**timer_kwargs)

    def _on_batch_start(self, name):
        # reset only if we do not return mean of a sliding window
        if self.timer.buffer_size <= 0:
            self.timer.reset(name)

<<<<<<< HEAD
        if self.timer.is_active(name):
            logging.warning(
                f"Timer `{name}` was not correctly stopped, suggesting a "
                "possible issue. The timer will be reset for now."
            )
            self.timer.reset(name)

        self.timer.start(name)
=======
        try:
            self.timer.start(name)
        except NeMoTimerException as e:
            # Just reset the timer, not crashing the run
            self.timer.reset(name)
            self.timer.start(name)
>>>>>>> 8b04025c

    def _on_batch_end(self, name, pl_module):
        try:
            self.timer.stop(name)
        except NeMoTimerException as e:
            # Skip the error
            pass

        # Set the `batch_size=1` as WAR for `dataloader_iter`, which is not used for any metric
        pl_module.log(
            name + ' in s',
            self.timer[name],
            on_step=True,
            on_epoch=False,
            batch_size=1,
            prog_bar=(name == "train_step_timing"),
        )

    def on_train_batch_start(self, trainer, pl_module, batch, batch_idx):
        self._on_batch_start("train_step_timing")

    def on_train_batch_end(self, trainer, pl_module, outputs, batch, batch_idx):
        self._on_batch_end("train_step_timing", pl_module)

    def on_validation_batch_start(self, trainer, pl_module, batch, batch_idx, dataloader_idx=0):
        self._on_batch_start("validation_step_timing")

    def on_validation_batch_end(self, trainer, pl_module, outputs, batch, batch_idx, dataloader_idx=0):
        self._on_batch_end("validation_step_timing", pl_module)

    def on_test_batch_start(self, trainer, pl_module, batch, batch_idx, dataloader_idx=0):
        self._on_batch_start("test_step_timing")

    def on_test_batch_end(self, trainer, pl_module, outputs, batch, batch_idx, dataloader_idx=0):
        self._on_batch_end("test_step_timing", pl_module)

    def on_before_backward(self, trainer, pl_module, loss):
        self._on_batch_start("train_backward_timing")

    def on_after_backward(self, trainer, pl_module):
        self._on_batch_end("train_backward_timing", pl_module)


def exp_manager(trainer: 'pytorch_lightning.Trainer', cfg: Optional[Union[DictConfig, Dict]] = None) -> Optional[Path]:
    """
    exp_manager is a helper function used to manage folders for experiments. It follows the pytorch lightning paradigm
    of exp_dir/model_or_experiment_name/version. If the lightning trainer has a logger, exp_manager will get exp_dir,
    name, and version from the logger. Otherwise it will use the exp_dir and name arguments to create the logging
    directory. exp_manager also allows for explicit folder creation via explicit_log_dir.

    The version can be a datetime string or an integer. Datestime version can be disabled if use_datetime_version is set
    to False. It optionally creates TensorBoardLogger, WandBLogger, DLLogger, MLFlowLogger, ClearMLLogger,
    ModelCheckpoint objects from pytorch lightning.
    It copies sys.argv, and git information if available to the logging directory. It creates a log file for each
    process to log their output into.

    exp_manager additionally has a resume feature (resume_if_exists) which can be used to continuing training from
    the constructed log_dir. When you need to continue the training repeatedly (like on a cluster which you need
    multiple consecutive jobs), you need to avoid creating the version folders. Therefore from v1.0.0, when
    resume_if_exists is set to True, creating the version folders is ignored.

    Args:
        trainer (pytorch_lightning.Trainer): The lightning trainer.
        cfg (DictConfig, dict): Can have the following keys:

            - explicit_log_dir (str, Path): Can be used to override exp_dir/name/version folder creation. Defaults to
                None, which will use exp_dir, name, and version to construct the logging directory.
            - exp_dir (str, Path): The base directory to create the logging directory. Defaults to None, which logs to
                ./nemo_experiments.
            - name (str): The name of the experiment. Defaults to None which turns into "default" via name = name or
                "default".
            - version (str): The version of the experiment. Defaults to None which uses either a datetime string or
                lightning's TensorboardLogger system of using version_{int}.
            - use_datetime_version (bool): Whether to use a datetime string for version. Defaults to True.
            - resume_if_exists (bool): Whether this experiment is resuming from a previous run. If True, it sets
                trainer._checkpoint_connector._ckpt_path so that the trainer should auto-resume. exp_manager will move files
                under log_dir to log_dir/run_{int}. Defaults to False. From v1.0.0, when resume_if_exists is True,
                we would not create version folders to make it easier to find the log folder for next runs.
            - resume_past_end (bool): exp_manager errors out if resume_if_exists is True and a checkpoint matching
                ``*end.ckpt`` indicating a previous training run fully completed. This behaviour can be disabled, in which
                case the ``*end.ckpt`` will be loaded by setting resume_past_end to True. Defaults to False.
            - resume_ignore_no_checkpoint (bool): exp_manager errors out if resume_if_exists is True and no checkpoint
                could be found. This behaviour can be disabled, in which case exp_manager will print a message and
                continue without restoring, by setting resume_ignore_no_checkpoint to True. Defaults to False.
            - resume_from_checkpoint (str): Can be used to specify a path to a specific checkpoint file to load from. This will
                override any checkpoint found when resume_if_exists is True. Defaults to None.
            - create_tensorboard_logger (bool): Whether to create a tensorboard logger and attach it to the pytorch
                lightning trainer. Defaults to True.
            - summary_writer_kwargs (dict): A dictionary of kwargs that can be passed to lightning's TensorboardLogger
                class. Note that log_dir is passed by exp_manager and cannot exist in this dict. Defaults to None.
            - create_wandb_logger (bool): Whether to create a Weights and Baises logger and attach it to the pytorch
                lightning trainer. Defaults to False.
            - wandb_logger_kwargs (dict): A dictionary of kwargs that can be passed to lightning's WandBLogger
                class. Note that name and project are required parameters if create_wandb_logger is True.
                Defaults to None.
            - create_mlflow_logger (bool): Whether to create an MLFlow logger and attach it to the pytorch lightning
                training. Defaults to False
            - mlflow_logger_kwargs (dict): optional parameters for the MLFlow logger
            - create_dllogger_logger (bool): Whether to create an DLLogger logger and attach it to the pytorch lightning
                training. Defaults to False
            - dllogger_logger_kwargs (dict): optional parameters for the DLLogger logger
            - create_clearml_logger (bool): Whether to create an ClearML logger and attach it to the pytorch lightning
                training. Defaults to False
            - clearml_logger_kwargs (dict): optional parameters for the ClearML logger
            - create_checkpoint_callback (bool): Whether to create a ModelCheckpoint callback and attach it to the
                pytorch lightning trainer. The ModelCheckpoint saves the top 3 models with the best "val_loss", the most
                recent checkpoint under ``*last.ckpt``, and the final checkpoint after training completes under ``*end.ckpt``.
                Defaults to True.
            - create_early_stopping_callback (bool): Flag to decide if early stopping should be used to stop training. Default is False.
             See EarlyStoppingParams dataclass above.
            - create_preemption_callback (bool): Flag to decide whether to enable preemption callback to save checkpoints and exit training
             immediately upon preemption. Default is True.
            - files_to_copy (list): A list of files to copy to the experiment logging directory. Defaults to None which
                copies no files.
            - log_local_rank_0_only (bool): Whether to only create log files for local rank 0. Defaults to False.
                Set this to True if you are using DDP with many GPUs and do not want many log files in your exp dir.
            - log_global_rank_0_only (bool): Whether to only create log files for global rank 0. Defaults to False.
                Set this to True if you are using DDP with many GPUs and do not want many log files in your exp dir.
            - max_time (str): The maximum wall clock time *per run*. This is intended to be used on clusters where you want
                a checkpoint to be saved after this specified time and be able to resume from that checkpoint. Defaults to None.
            - seconds_to_sleep (float): seconds to sleep non rank 0 processes for. Used to give enough time for rank 0 to initialize

    returns:
        log_dir (Path): The final logging directory where logging files are saved. Usually the concatenation of
            exp_dir, name, and version.
    """
    # Add rank information to logger
    # Note: trainer.global_rank and trainer.is_global_zero are not set until trainer.fit, so have to hack around it
    local_rank = int(os.environ.get("LOCAL_RANK", 0))
    global_rank = trainer.node_rank * trainer.num_devices + local_rank
    logging.rank = global_rank

    if cfg is None:
        logging.error("exp_manager did not receive a cfg argument. It will be disabled.")
        return
    if trainer.fast_dev_run:
        logging.info("Trainer was called with fast_dev_run. exp_manager will return without any functionality.")
        return

    # Ensure passed cfg is compliant with ExpManagerConfig
    schema = OmegaConf.structured(ExpManagerConfig)
    if isinstance(cfg, dict):
        cfg = OmegaConf.create(cfg)
    elif not isinstance(cfg, DictConfig):
        raise ValueError(f"cfg was type: {type(cfg)}. Expected either a dict or a DictConfig")
    cfg = OmegaConf.create(OmegaConf.to_container(cfg, resolve=True))
    cfg = OmegaConf.merge(schema, cfg)

    error_checks(trainer, cfg)  # Ensures that trainer options are compliant with NeMo and exp_manager arguments

    log_dir, exp_dir, name, version = get_log_dir(
        trainer=trainer,
        exp_dir=cfg.exp_dir,
        name=cfg.name,
        version=cfg.version,
        explicit_log_dir=cfg.explicit_log_dir,
        use_datetime_version=cfg.use_datetime_version,
        resume_if_exists=cfg.resume_if_exists,
    )

    check_resume(
        trainer,
        log_dir,
        cfg.resume_if_exists,
        cfg.resume_past_end,
        cfg.resume_ignore_no_checkpoint,
        cfg.checkpoint_callback_params.dirpath,
        cfg.resume_from_checkpoint,
    )

    checkpoint_name = name
    # If name returned from get_log_dir is "", use cfg.name for checkpointing
    if checkpoint_name is None or checkpoint_name == '':
        checkpoint_name = cfg.name or "default"

    # Set mlflow name if it's not set, before the main name is erased
    if cfg.create_mlflow_logger and (not cfg.mlflow_logger_kwargs.get("experiment_name", None)):
        cfg.mlflow_logger_kwargs.experiment_name = cfg.name
        logging.warning(
            'mlflow logger specified but no experiment name set. Using the same as Tensorboard: %s',
            cfg.mlflow_logger_kwargs.experiment_name,
        )

    cfg.name = name  # Used for configure_loggers so that the log_dir is properly set even if name is ""
    cfg.version = version

    # update app_state with log_dir, exp_dir, etc
    app_state = AppState()
    app_state.log_dir = log_dir
    app_state.exp_dir = exp_dir
    app_state.name = name
    app_state.version = version
    app_state.checkpoint_name = checkpoint_name
    app_state.create_checkpoint_callback = cfg.create_checkpoint_callback
    app_state.checkpoint_callback_params = cfg.checkpoint_callback_params

    # Create the logging directory if it does not exist
    os.makedirs(log_dir, exist_ok=True)  # Cannot limit creation to global zero as all ranks write to own log file
    logging.info(f'Experiments will be logged at {log_dir}')
    trainer._default_root_dir = log_dir

    if cfg.log_local_rank_0_only is True and cfg.log_global_rank_0_only is True:
        raise ValueError(
            f"Cannot set both log_local_rank_0_only and log_global_rank_0_only to True. Please set either one or neither."
        )

    # This is set if the env var NEMO_TESTING is set to True.
    nemo_testing = get_envbool(NEMO_ENV_VARNAME_TESTING, False)

    # Handle logging to file
    log_file = log_dir / f'nemo_log_globalrank-{global_rank}_localrank-{local_rank}.txt'
    if cfg.log_local_rank_0_only is True and not nemo_testing:
        if local_rank == 0:
            logging.add_file_handler(log_file)
    elif cfg.log_global_rank_0_only is True and not nemo_testing:
        if global_rank == 0:
            logging.add_file_handler(log_file)
    else:
        # Logs on all ranks.
        logging.add_file_handler(log_file)

    # For some reason, LearningRateLogger requires trainer to have a logger. Safer to create logger on all ranks
    # not just global rank 0.
    if (
        cfg.create_tensorboard_logger
        or cfg.create_wandb_logger
        or cfg.create_mlflow_logger
        or cfg.create_dllogger_logger
        or cfg.create_clearml_logger
    ):
        configure_loggers(
            trainer,
            exp_dir,
            log_dir,
            cfg.name,
            cfg.version,
            cfg.checkpoint_callback_params,
            cfg.create_tensorboard_logger,
            cfg.summary_writer_kwargs,
            cfg.create_wandb_logger,
            cfg.wandb_logger_kwargs,
            cfg.create_mlflow_logger,
            cfg.mlflow_logger_kwargs,
            cfg.create_dllogger_logger,
            cfg.dllogger_logger_kwargs,
            cfg.create_clearml_logger,
            cfg.clearml_logger_kwargs,
        )

    # add loggers timing callbacks
    if cfg.log_step_timing:
        timing_callback = TimingCallback(timer_kwargs=cfg.step_timing_kwargs or {})
        trainer.callbacks.insert(0, timing_callback)

    if cfg.ema.enable:
        ema_callback = EMA(
            decay=cfg.ema.decay,
            validate_original_weights=cfg.ema.validate_original_weights,
            cpu_offload=cfg.ema.cpu_offload,
            every_n_steps=cfg.ema.every_n_steps,
        )
        trainer.callbacks.append(ema_callback)

    if cfg.create_early_stopping_callback:
        early_stop_callback = EarlyStopping(**cfg.early_stopping_callback_params)
        trainer.callbacks.append(early_stop_callback)

    if cfg.create_checkpoint_callback:
        configure_checkpointing(
            trainer,
            log_dir,
            checkpoint_name,
            cfg.resume_if_exists,
            cfg.checkpoint_callback_params,
            cfg.create_preemption_callback,
        )

    if cfg.disable_validation_on_resume:
        # extend training loop to skip initial validation when resuming from checkpoint
        configure_no_restart_validation_training_loop(trainer)
    # Setup a stateless timer for use on clusters.
    if cfg.max_time_per_run is not None:
        found_ptl_timer = False
        for idx, callback in enumerate(trainer.callbacks):
            if isinstance(callback, Timer):
                # NOTE: PTL does not expose a `trainer.max_time`. By the time we are in this function, PTL has already setup a timer if the user specifies `trainer.max_time` so best we can do is replace that.
                # Working: If only `trainer.max_time` is set - it behaves as a normal PTL timer. If only `exp_manager.max_time_per_run` is set - it behaves as a StateLessTimer. If both are set, it also behaves as a StateLessTimer.
                logging.warning(
                    f'Found a PTL Timer callback, replacing with a StatelessTimer callback. This will happen if you set trainer.max_time as well as exp_manager.max_time_per_run.'
                )
                trainer.callbacks[idx] = StatelessTimer(cfg.max_time_per_run)
                found_ptl_timer = True
                break

        if not found_ptl_timer:
            trainer.max_time = cfg.max_time_per_run
            trainer.callbacks.append(StatelessTimer(cfg.max_time_per_run))

    if is_global_rank_zero():
        # Move files_to_copy to folder and add git information if present
        if cfg.files_to_copy:
            for _file in cfg.files_to_copy:
                copy(Path(_file), log_dir)

        # Create files for cmd args and git info
        with open(log_dir / 'cmd-args.log', 'w', encoding='utf-8') as _file:
            _file.write(" ".join(sys.argv))

        # Try to get git hash
        git_repo, git_hash = get_git_hash()
        if git_repo:
            with open(log_dir / 'git-info.log', 'w', encoding='utf-8') as _file:
                _file.write(f'commit hash: {git_hash}')
                _file.write(get_git_diff())

        # Add err_file logging to global_rank zero
        logging.add_err_file_handler(log_dir / 'nemo_error_log.txt')

        # Add lightning file logging to global_rank zero
        add_filehandlers_to_pl_logger(log_dir / 'lightning_logs.txt', log_dir / 'nemo_error_log.txt')

    elif trainer.num_nodes * trainer.num_devices > 1:
        # sleep other ranks so rank 0 can finish
        # doing the initialization such as moving files
        time.sleep(cfg.seconds_to_sleep)

<<<<<<< HEAD
    add_handlers_to_mcore_logger()

=======
>>>>>>> 8b04025c
    return log_dir


def error_checks(trainer: 'pytorch_lightning.Trainer', cfg: Optional[Union[DictConfig, Dict]] = None):
    """
    Checks that the passed trainer is compliant with NeMo and exp_manager's passed configuration. Checks that:
        - Throws error when hydra has changed the working directory. This causes issues with lightning's DDP
        - Throws error when trainer has loggers defined but create_tensorboard_logger or create_wandB_logger
            or create_mlflow_logger or create_dllogger_logger is True
        - Prints error messages when 1) run on multi-node and not Slurm, and 2) run on multi-gpu without DDP
    """
    if HydraConfig.initialized() and get_original_cwd() != os.getcwd():
        raise ValueError(
            "Hydra changed the working directory. This interferes with ExpManger's functionality. Please pass "
            "hydra.run.dir=. to your python script."
        )
    if trainer.logger is not None and (
        cfg.create_tensorboard_logger or cfg.create_wandb_logger or cfg.create_mlflow_logger
    ):
        raise LoggerMisconfigurationError(
            "The pytorch lightning trainer that was passed to exp_manager contained a logger, and either "
            f"create_tensorboard_logger: {cfg.create_tensorboard_logger} or create_wandb_logger: "
            f"{cfg.create_wandb_logger} or create_mlflow_logger: {cfg.create_mlflow_logger}"
            f"or create_dllogger_logger: {cfg.create_mlflow_logger} was set to True. "
            "These can only be used if trainer does not already have a logger."
        )
    if trainer.num_nodes > 1 and not check_slurm(trainer):
        logging.error(
            "You are running multi-node training without SLURM handling the processes."
            " Please note that this is not tested in NeMo and could result in errors."
        )
    if trainer.num_devices > 1 and not isinstance(trainer.strategy, DDPStrategy):
        logging.error(
            "You are running multi-gpu without ddp.Please note that this is not tested in NeMo and could result in "
            "errors."
        )


def check_resume(
    trainer: 'pytorch_lightning.Trainer',
    log_dir: str,
    resume_if_exists: bool = False,
    resume_past_end: bool = False,
    resume_ignore_no_checkpoint: bool = False,
    dirpath: str = None,
    resume_from_checkpoint: str = None,
):
    """Checks that resume=True was used correctly with the arguments pass to exp_manager. Sets
    trainer._checkpoint_connector._ckpt_path as necessary.

    Returns:
        log_dir (Path): The log_dir
        exp_dir (str): The base exp_dir without name nor version
        name (str): The name of the experiment
        version (str): The version of the experiment

    Raises:
        NotFoundError: If resume is True, resume_ignore_no_checkpoint is False, and checkpoints could not be found.
        ValueError: If resume is True, and there were more than 1 checkpoint could found.
    """

    if not log_dir:
        raise ValueError(f"Resuming requires the log_dir {log_dir} to be passed to exp_manager")

    checkpoint = None
    if resume_from_checkpoint:
        checkpoint = resume_from_checkpoint
    if resume_if_exists:
        # Use <log_dir>/checkpoints/ unless `dirpath` is set
        checkpoint_dir = Path(dirpath) if dirpath else Path(Path(log_dir) / "checkpoints")

        # when using distributed checkpointing, checkpoint_dir is a directory of directories
        # we check for this here
        dist_checkpoints = [d for d in list(checkpoint_dir.glob("*")) if d.is_dir()]
        end_dist_checkpoints = [d for d in dist_checkpoints if d.match("*end")]
        last_dist_checkpoints = [d for d in dist_checkpoints if d.match("*last")]

        end_checkpoints = end_dist_checkpoints if end_dist_checkpoints else list(checkpoint_dir.rglob("*end.ckpt"))
        last_checkpoints = last_dist_checkpoints if last_dist_checkpoints else list(checkpoint_dir.rglob("*last.ckpt"))

        if not checkpoint_dir.exists() or (not len(end_checkpoints) > 0 and not len(last_checkpoints) > 0):
            if resume_ignore_no_checkpoint:
                warn = f"There were no checkpoints found in checkpoint_dir or no checkpoint folder at checkpoint_dir :{checkpoint_dir}. "
                if checkpoint is None:
                    warn += "Training from scratch."
                elif checkpoint == resume_from_checkpoint:
                    warn += f"Training from {resume_from_checkpoint}."
                logging.warning(warn)
            else:
                raise NotFoundError(
                    f"There were no checkpoints found in checkpoint_dir or no checkpoint folder at checkpoint_dir :{checkpoint_dir}. Cannot resume."
                )
        elif len(end_checkpoints) > 0:
            if resume_past_end:
                if len(end_checkpoints) > 1:
                    if 'mp_rank' in str(end_checkpoints[0]):
                        checkpoint = end_checkpoints[0]
                    else:
                        raise ValueError(f"Multiple checkpoints {end_checkpoints} that matches *end.ckpt.")
            else:
                raise ValueError(
                    f"Found {end_checkpoints[0]} indicating that the last training run has already completed."
                )
        elif len(last_checkpoints) > 1:
            if 'mp_rank' in str(last_checkpoints[0]) or 'tp_rank' in str(last_checkpoints[0]):
                checkpoint = last_checkpoints[0]
                checkpoint = uninject_model_parallel_rank(checkpoint)
            else:
                raise ValueError(f"Multiple checkpoints {last_checkpoints} that matches *last.ckpt.")
        else:
            checkpoint = last_checkpoints[0]

    # PTL 2.0 supports ckpt_path instead of resume_from_checkpoint as the trainer flag
    if checkpoint is not None:
        trainer.ckpt_path = str(checkpoint)
        logging.info(f'Resuming training from checkpoint: {trainer.ckpt_path}')

    if is_global_rank_zero():
        # Check to see if any files exist that need to be moved
        files_to_move = []
        if Path(log_dir).exists():
            for child in Path(log_dir).iterdir():
                if child.is_file():
                    files_to_move.append(child)

        if len(files_to_move) > 0:
            # Move old files to a new folder
            other_run_dirs = Path(log_dir).glob("run_*")
            run_count = 0
            for fold in other_run_dirs:
                if fold.is_dir():
                    run_count += 1
            new_run_dir = Path(Path(log_dir) / f"run_{run_count}")
            new_run_dir.mkdir()
            for _file in files_to_move:
                move(str(_file), str(new_run_dir))


def check_explicit_log_dir(
    trainer: 'pytorch_lightning.Trainer', explicit_log_dir: Union[Path, str], exp_dir: str, name: str, version: str
) -> Tuple[Path, str, str, str]:
    """ Checks that the passed arguments are compatible with explicit_log_dir.

    Returns:
        log_dir (Path): the log_dir
        exp_dir (str): the base exp_dir without name nor version
        name (str): The name of the experiment
        version (str): The version of the experiment

    Raise:
        LoggerMisconfigurationError
    """
    if trainer.logger is not None:
        raise LoggerMisconfigurationError(
            "The pytorch lightning trainer that was passed to exp_manager contained a logger and explicit_log_dir: "
            f"{explicit_log_dir} was pass to exp_manager. Please remove the logger from the lightning trainer."
        )
    # Checking only (explicit_log_dir) vs (exp_dir and version).
    # The `name` will be used as the actual name of checkpoint/archive.
    if exp_dir or version:
        logging.error(
            f"exp_manager received explicit_log_dir: {explicit_log_dir} and at least one of exp_dir: {exp_dir}, "
            f"or version: {version}. Please note that exp_dir, name, and version will be ignored."
        )
    if is_global_rank_zero() and Path(explicit_log_dir).exists():
        logging.warning(f"Exp_manager is logging to {explicit_log_dir}, but it already exists.")
    return Path(explicit_log_dir), str(explicit_log_dir), "", ""


def get_log_dir(
    trainer: 'pytorch_lightning.Trainer',
    exp_dir: str = None,
    name: str = None,
    version: str = None,
    explicit_log_dir: str = None,
    use_datetime_version: bool = True,
    resume_if_exists: bool = False,
) -> Tuple[Path, str, str, str]:
    """
    Obtains the log_dir used for exp_manager.

    Returns:
        log_dir (Path): the log_dir
        exp_dir (str): the base exp_dir without name nor version
        name (str): The name of the experiment
        version (str): The version of the experiment
        explicit_log_dir (str): The explicit path to the log folder. Defaults to False.
        use_datetime_version (bool): Uses date and time as the version of the log folder. Defaults to True.
        resume_if_exists (bool): if resume_if_exists of the exp_manager's config is enabled or not. When enabled, the
            version folders would not get created.

    Raise:
        LoggerMisconfigurationError: If trainer is incompatible with arguments
        NotFoundError: If resume is True, resume_ignore_no_checkpoint is False, and checkpoints could not be found.
        ValueError: If resume is True, and there were more than 1 checkpoint could found.
    """
    if explicit_log_dir:  # If explicit log_dir was passed, short circuit
        return check_explicit_log_dir(trainer, explicit_log_dir, exp_dir, name, version)

    # Default exp_dir to ./nemo_experiments if None was passed
    _exp_dir = exp_dir
    if exp_dir is None:
        _exp_dir = str(Path.cwd() / 'nemo_experiments')

    # If the user has already defined a logger for the trainer, use the logger defaults for logging directory
    if trainer.logger is not None:
        if trainer.logger.save_dir:
            if exp_dir:
                raise LoggerMisconfigurationError(
                    "The pytorch lightning trainer that was passed to exp_manager contained a logger, the logger's "
                    f"save_dir was not None, and exp_dir ({exp_dir}) was not None. If trainer.logger.save_dir "
                    "exists, exp_manager will use trainer.logger.save_dir as the logging directory and exp_dir "
                    "must be None."
                )
            _exp_dir = trainer.logger.save_dir
        if name:
            raise LoggerMisconfigurationError(
                "The pytorch lightning trainer that was passed to exp_manager contained a logger, and name: "
                f"{name} was also passed to exp_manager. If the trainer contains a "
                "logger, exp_manager will use trainer.logger.name, and name passed to exp_manager must be None."
            )
        name = trainer.logger.name
        version = f"version_{trainer.logger.version}"
    # Use user-defined exp_dir, project_name, exp_name, and versioning options
    else:
        name = name or "default"
        version = version or os.environ.get(NEMO_ENV_VARNAME_VERSION, None)

        if not version:
            if resume_if_exists:
                logging.warning(
                    "No version folders would be created under the log folder as 'resume_if_exists' is enabled."
                )
                version = None
            elif is_global_rank_zero():
                if use_datetime_version:
                    version = time.strftime('%Y-%m-%d_%H-%M-%S')
                else:
                    tensorboard_logger = TensorBoardLogger(save_dir=Path(_exp_dir), name=name, version=version)
                    version = f"version_{tensorboard_logger.version}"
                os.environ[NEMO_ENV_VARNAME_VERSION] = "" if version is None else version

    log_dir = Path(_exp_dir) / Path(str(name)) / Path("" if version is None else str(version))
    return log_dir, str(_exp_dir), name, version


def get_git_hash():
    """
    Helper function that tries to get the commit hash if running inside a git folder

    returns:
        Bool: Whether the git subprocess ran without error
        str: git subprocess output or error message
    """
    try:
        return (
            True,
            subprocess.check_output(['git', 'rev-parse', 'HEAD'], stderr=subprocess.STDOUT).decode(),
        )
    except subprocess.CalledProcessError as err:
        return False, "{}\n".format(err.output.decode("utf-8"))


def get_git_diff():
    """
    Helper function that tries to get the git diff if running inside a git folder

    returns:
        Bool: Whether the git subprocess ran without error
        str: git subprocess output or error message
    """
    try:
        return subprocess.check_output(['git', 'diff'], stderr=subprocess.STDOUT).decode()
    except subprocess.CalledProcessError as err:
        return "{}\n".format(err.output.decode("utf-8"))


def configure_loggers(
    trainer: 'pytorch_lightning.Trainer',
    exp_dir: [Path, str],
    log_dir: [Path, str],
    name: str,
    version: str,
    checkpoint_callback_params: dict,
    create_tensorboard_logger: bool,
    summary_writer_kwargs: dict,
    create_wandb_logger: bool,
    wandb_kwargs: dict,
    create_mlflow_logger: bool,
    mlflow_kwargs: dict,
    create_dllogger_logger: bool,
    dllogger_kwargs: dict,
    create_clearml_logger: bool,
    clearml_kwargs: dict,
):
    """
    Creates TensorboardLogger and/or WandBLogger / MLFlowLogger / DLlogger / ClearMLLogger and attach them to trainer.
    Raises ValueError if summary_writer_kwargs or wandb_kwargs are misconfigured.
    """
    # Potentially create tensorboard logger and/or WandBLogger / MLFlowLogger / DLLogger
    logger_list = []
    if create_tensorboard_logger:
        if summary_writer_kwargs is None:
            summary_writer_kwargs = {}
        elif "log_dir" in summary_writer_kwargs:
            raise ValueError(
                "You cannot pass `log_dir` as part of `summary_writer_kwargs`. `log_dir` is handled by lightning's "
                "TensorBoardLogger logger."
            )
        tensorboard_logger = TensorBoardLogger(save_dir=exp_dir, name=name, version=version, **summary_writer_kwargs)
        logger_list.append(tensorboard_logger)
        logging.info("TensorboardLogger has been set up")

    if create_wandb_logger:
        if wandb_kwargs is None:
            wandb_kwargs = {}
        if "name" not in wandb_kwargs and "project" not in wandb_kwargs:
            raise ValueError("name and project are required for wandb_logger")

        # Update the wandb save_dir
        if wandb_kwargs.get('save_dir', None) is None:
            wandb_kwargs['save_dir'] = exp_dir
        os.makedirs(wandb_kwargs['save_dir'], exist_ok=True)
        wandb_logger = WandbLogger(version=version, **wandb_kwargs)

        logger_list.append(wandb_logger)
        logging.info("WandBLogger has been set up")

    if create_mlflow_logger:
        mlflow_logger = MLFlowLogger(run_name=version, **mlflow_kwargs)

        logger_list.append(mlflow_logger)
        logging.info("MLFlowLogger has been set up")

    if create_dllogger_logger:
        dllogger_logger = DLLogger(**dllogger_kwargs)

        logger_list.append(dllogger_logger)
        logging.info("DLLogger has been set up")

    if create_clearml_logger:
        clearml_logger = ClearMLLogger(
            clearml_cfg=clearml_kwargs,
            log_dir=log_dir,
            prefix=name,
            save_best_model=checkpoint_callback_params.save_best_model,
        )

        logger_list.append(clearml_logger)
        logging.info("ClearMLLogger has been set up")

    trainer._logger_connector.configure_logger(logger_list)


def configure_checkpointing(
    trainer: 'pytorch_lightning.Trainer',
    log_dir: Path,
    name: str,
    resume: bool,
    params: 'DictConfig',
    create_preemption_callback: bool,
):
    """ Adds ModelCheckpoint to trainer. Raises CheckpointMisconfigurationError if trainer already has a ModelCheckpoint
    callback
    """
    for callback in trainer.callbacks:
        if isinstance(callback, ModelCheckpoint):
            raise CheckpointMisconfigurationError(
                "The pytorch lightning trainer that was passed to exp_manager contained a ModelCheckpoint "
                "and create_checkpoint_callback was set to True. Please either set create_checkpoint_callback "
                "to False, or remove ModelCheckpoint from the lightning trainer"
            )
    # Create the callback and attach it to trainer
    if "filepath" in params:
        if params.filepath is not None:
            logging.warning("filepath is deprecated. Please switch to dirpath and filename instead")
            if params.dirpath is None:
                params.dirpath = Path(params.filepath).parent
            if params.filename is None:
                params.filename = Path(params.filepath).name
        with open_dict(params):
            del params["filepath"]
    if params.dirpath is None:
        params.dirpath = Path(log_dir / 'checkpoints')
    if params.filename is None:
        params.filename = f'{name}--{{{params.monitor}:.4f}}-{{epoch}}'
    if params.prefix is None:
        params.prefix = name
    NeMoModelCheckpoint.CHECKPOINT_NAME_LAST = params.filename + '-last'

    logging.debug(params.dirpath)
    logging.debug(params.filename)
    logging.debug(params.prefix)

    if "val" in params.monitor:
        if (
            trainer.max_epochs is not None
            and trainer.max_epochs != -1
            and trainer.max_epochs < trainer.check_val_every_n_epoch
        ):
            logging.error(
                "The checkpoint callback was told to monitor a validation value but trainer.max_epochs("
                f"{trainer.max_epochs}) was less than trainer.check_val_every_n_epoch({trainer.check_val_every_n_epoch}"
                f"). It is very likely this run will fail with ModelCheckpoint(monitor='{params.monitor}') not found "
                "in the returned metrics. Please ensure that validation is run within trainer.max_epochs."
            )
        elif trainer.max_steps is not None and trainer.max_steps != -1:
            logging.warning(
                "The checkpoint callback was told to monitor a validation value and trainer's max_steps was set to "
                f"{trainer.max_steps}. Please ensure that max_steps will run for at least "
                f"{trainer.check_val_every_n_epoch} epochs to ensure that checkpointing will not error out."
            )

    checkpoint_callback = NeMoModelCheckpoint(n_resume=resume, **params)
    checkpoint_callback.last_model_path = trainer.ckpt_path or ""
    if 'mp_rank' in checkpoint_callback.last_model_path or 'tp_rank' in checkpoint_callback.last_model_path:
        checkpoint_callback.last_model_path = uninject_model_parallel_rank(checkpoint_callback.last_model_path)
    trainer.callbacks.append(checkpoint_callback)
    if create_preemption_callback:
        # Check if cuda is avialable as preemption is supported only on GPUs
        if torch.cuda.is_available():
            ## By default PreemptionCallback handles SIGTERM. To handle other signals pass the signal in the call as below:
            ## PreemptionCallback(checkpoint_callback, signal.SIGCHLD)
            preemption_callback = PreemptionCallback(checkpoint_callback)
            trainer.callbacks.append(preemption_callback)
        else:
            logging.info("Preemption is supported only on GPUs, disabling preemption")


def check_slurm(trainer):
    try:
        return trainer.accelerator_connector.is_slurm_managing_tasks
    except AttributeError:
        return False


class StatelessTimer(Timer):
    """Extension of PTL timers to be per run."""

    def __init__(self, duration: timedelta = None, interval: str = Interval.step, verbose: bool = True,) -> None:
        super().__init__(duration, interval, verbose)

    # Override PTL Timer's state dict to not store elapsed time information so that we can restore and continue training.
    def state_dict(self) -> Dict[str, Any]:
        return {}

    def load_state_dict(self, state_dict: Dict[str, Any]) -> None:
        return

    def _check_time_remaining(self, trainer: "pl.Trainer") -> None:
        super()._check_time_remaining(trainer)
        if trainer.should_stop:
            checkpoint_callback: Optional[NeMoModelCheckpoint] = trainer.checkpoint_callback
            if checkpoint_callback:
                monitor_candidates = checkpoint_callback._monitor_candidates(trainer)
                checkpoint_callback._save_last_checkpoint(trainer, monitor_candidates)
            # Throw this exception to signal to Lightning to terminate gracefully.
            from pytorch_lightning.utilities.exceptions import _TunerExitException

            raise _TunerExitException()


def configure_no_restart_validation_training_loop(trainer: pytorch_lightning.Trainer) -> None:
    if type(trainer.fit_loop.epoch_loop) != _TrainingEpochLoop:
        warnings.warn("Detected custom epoch loop. Skipping no validation on restart support.", UserWarning)
        return
    ## Pass trainer object to avoid trainer getting overwritten as None
    loop = SkipResumeTrainingValidationLoop(trainer, trainer.min_steps, trainer.max_steps)
    trainer.fit_loop.epoch_loop = loop


class SkipResumeTrainingValidationLoop(_TrainingEpochLoop):
    """
    Extend the PTL Epoch loop to skip validating when resuming.
    This happens when resuming a checkpoint that has already run validation, but loading restores
    the training state before validation has run.
    """

    def _should_check_val_fx(self, data_fetcher) -> bool:
        if self.restarting and self.global_step % self.trainer.val_check_batch == 0:
            return False
        return super()._should_check_val_fx(data_fetcher)


def clean_exp_ckpt(exp_log_dir: Union[str, Path], remove_ckpt: bool = True, remove_nemo: bool = False):
    """
    Helper method that removes Pytorch Lightning .ckpt files or NeMo .nemo files from the checkpoint directory

    Args:
        exp_log_dir: str path to the root directory of the current experiment.
        remove_ckpt: bool, whether to remove all *.ckpt files in the checkpoints directory.
        remove_nemo: bool, whether to remove all *.nemo files in the checkpoints directory.
    """
    exp_log_dir = str(exp_log_dir)

    if remove_ckpt:
        logging.info("Deleting *.ckpt files ...")
        ckpt_files = glob.glob(os.path.join(exp_log_dir, "checkpoints", "*.ckpt"))
        for filepath in ckpt_files:
            os.remove(filepath)
            logging.info(f"Deleted file : {filepath}")

    if remove_nemo:
        logging.info("Deleting *.nemo files ...")
        nemo_files = glob.glob(os.path.join(exp_log_dir, "checkpoints", "*.nemo"))
        for filepath in nemo_files:
            os.remove(filepath)
            logging.info(f"Deleted file : {filepath}")<|MERGE_RESOLUTION|>--- conflicted
+++ resolved
@@ -191,7 +191,6 @@
         if self.timer.buffer_size <= 0:
             self.timer.reset(name)
 
-<<<<<<< HEAD
         if self.timer.is_active(name):
             logging.warning(
                 f"Timer `{name}` was not correctly stopped, suggesting a "
@@ -200,14 +199,6 @@
             self.timer.reset(name)
 
         self.timer.start(name)
-=======
-        try:
-            self.timer.start(name)
-        except NeMoTimerException as e:
-            # Just reset the timer, not crashing the run
-            self.timer.reset(name)
-            self.timer.start(name)
->>>>>>> 8b04025c
 
     def _on_batch_end(self, name, pl_module):
         try:
@@ -534,11 +525,8 @@
         # doing the initialization such as moving files
         time.sleep(cfg.seconds_to_sleep)
 
-<<<<<<< HEAD
     add_handlers_to_mcore_logger()
 
-=======
->>>>>>> 8b04025c
     return log_dir
 
 
