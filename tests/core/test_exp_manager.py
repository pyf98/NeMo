--- conflicted
+++ resolved
@@ -946,13 +946,9 @@
         test_trainer2.fit(model)
 
         ckpt_filenames = {f.name for f in checkpoints_dir.rglob("*.ckpt") if f.is_file()}
-<<<<<<< HEAD
-        assert len(ckpt_filenames) == 4  # 3 top + 1 last
-=======
         # 3 top + 1 last + 1 resume ckpt since PTL >= 2.1 ensures to never delete the resume ckpt
         # (https://github.com/Lightning-AI/pytorch-lightning/pull/18750)
         assert len(ckpt_filenames) == 5
->>>>>>> 05d5218c
         assert 'epoch=9-last.ckpt' in ckpt_filenames
         assert 'epoch=8.ckpt' in ckpt_filenames
         assert 'epoch=7.ckpt' in ckpt_filenames
